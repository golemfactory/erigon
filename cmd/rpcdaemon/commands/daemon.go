package commands

import (
	"context"

	"github.com/ledgerwatch/erigon-lib/gointerfaces/txpool"
	"github.com/ledgerwatch/erigon-lib/kv"
	"github.com/ledgerwatch/erigon-lib/kv/kvcache"
	"github.com/ledgerwatch/erigon/cmd/rpcdaemon/cli"
	"github.com/ledgerwatch/erigon/cmd/rpcdaemon/filters"
	"github.com/ledgerwatch/erigon/cmd/rpcdaemon/services"
	"github.com/ledgerwatch/erigon/rpc"
)

// APIList describes the list of available RPC apis
func APIList(ctx context.Context, db kv.RoDB,
	eth services.ApiBackend, txPool txpool.TxpoolClient, mining txpool.MiningClient, filters *filters.Filters,
	stateCache kvcache.Cache,
	cfg cli.Flags, customAPIList []rpc.API) []rpc.API {
	var defaultAPIList []rpc.API

	base := NewBaseApi(filters, stateCache, cfg.SingleNodeMode)
	if cfg.TevmEnabled {
		base.EnableTevmExperiment()
	}
	ethImpl := NewEthAPI(base, db, eth, txPool, mining, cfg.Gascap)
	erigonImpl := NewErigonAPI(base, db, eth)
	txpoolImpl := NewTxPoolAPI(base, db, txPool)
	netImpl := NewNetAPIImpl(eth)
	debugImpl := NewPrivateDebugAPI(base, db, cfg.Gascap)
	traceImpl := NewTraceAPI(base, db, &cfg)
	web3Impl := NewWeb3APIImpl(eth)
	dbImpl := NewDBAPIImpl() /* deprecated */
<<<<<<< HEAD
	adminImpl := NewAdminAPI(eth)
=======
	otsImpl := NewOtterscanAPI(base, db)
>>>>>>> 3279f949

	for _, enabledAPI := range cfg.API {
		switch enabledAPI {
		case "eth":
			defaultAPIList = append(defaultAPIList, rpc.API{
				Namespace: "eth",
				Public:    true,
				Service:   EthAPI(ethImpl),
				Version:   "1.0",
			})
		case "debug":
			defaultAPIList = append(defaultAPIList, rpc.API{
				Namespace: "debug",
				Public:    true,
				Service:   PrivateDebugAPI(debugImpl),
				Version:   "1.0",
			})
		case "net":
			defaultAPIList = append(defaultAPIList, rpc.API{
				Namespace: "net",
				Public:    true,
				Service:   NetAPI(netImpl),
				Version:   "1.0",
			})
		case "txpool":
			defaultAPIList = append(defaultAPIList, rpc.API{
				Namespace: "txpool",
				Public:    true,
				Service:   TxPoolAPI(txpoolImpl),
				Version:   "1.0",
			})
		case "web3":
			defaultAPIList = append(defaultAPIList, rpc.API{
				Namespace: "web3",
				Public:    true,
				Service:   Web3API(web3Impl),
				Version:   "1.0",
			})
		case "trace":
			defaultAPIList = append(defaultAPIList, rpc.API{
				Namespace: "trace",
				Public:    true,
				Service:   TraceAPI(traceImpl),
				Version:   "1.0",
			})
		case "db": /* Deprecated */
			defaultAPIList = append(defaultAPIList, rpc.API{
				Namespace: "db",
				Public:    true,
				Service:   DBAPI(dbImpl),
				Version:   "1.0",
			})
		case "erigon":
			defaultAPIList = append(defaultAPIList, rpc.API{
				Namespace: "erigon",
				Public:    true,
				Service:   ErigonAPI(erigonImpl),
				Version:   "1.0",
			})
<<<<<<< HEAD
		case "admin":
			defaultAPIList = append(defaultAPIList, rpc.API{
				Namespace: "admin",
				Public:    false,
				Service:   AdminAPI(adminImpl),
=======
		case "ots":
			defaultAPIList = append(defaultAPIList, rpc.API{
				Namespace: "ots",
				Public:    true,
				Service:   OtterscanAPI(otsImpl),
>>>>>>> 3279f949
				Version:   "1.0",
			})
		}
	}

	return append(defaultAPIList, customAPIList...)
}<|MERGE_RESOLUTION|>--- conflicted
+++ resolved
@@ -31,11 +31,8 @@
 	traceImpl := NewTraceAPI(base, db, &cfg)
 	web3Impl := NewWeb3APIImpl(eth)
 	dbImpl := NewDBAPIImpl() /* deprecated */
-<<<<<<< HEAD
 	adminImpl := NewAdminAPI(eth)
-=======
 	otsImpl := NewOtterscanAPI(base, db)
->>>>>>> 3279f949
 
 	for _, enabledAPI := range cfg.API {
 		switch enabledAPI {
@@ -95,19 +92,18 @@
 				Service:   ErigonAPI(erigonImpl),
 				Version:   "1.0",
 			})
-<<<<<<< HEAD
 		case "admin":
 			defaultAPIList = append(defaultAPIList, rpc.API{
 				Namespace: "admin",
 				Public:    false,
 				Service:   AdminAPI(adminImpl),
-=======
+				Version:   "1.0",
+			})
 		case "ots":
 			defaultAPIList = append(defaultAPIList, rpc.API{
 				Namespace: "ots",
 				Public:    true,
 				Service:   OtterscanAPI(otsImpl),
->>>>>>> 3279f949
 				Version:   "1.0",
 			})
 		}
