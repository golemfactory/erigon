--- conflicted
+++ resolved
@@ -29,25 +29,17 @@
 	}
 	ethImpl := NewEthAPI(base, db, eth, txPool, mining, cfg.Gascap)
 	erigonImpl := NewErigonAPI(base, db, eth)
-<<<<<<< HEAD
 	starknetImpl := NewStarknetAPI(base, db, starknet, txPool)
-=======
->>>>>>> 265f7830
 	txpoolImpl := NewTxPoolAPI(base, db, txPool)
 	netImpl := NewNetAPIImpl(eth)
 	debugImpl := NewPrivateDebugAPI(base, db, cfg.Gascap)
 	traceImpl := NewTraceAPI(base, db, &cfg)
 	web3Impl := NewWeb3APIImpl(eth)
 	dbImpl := NewDBAPIImpl() /* deprecated */
-<<<<<<< HEAD
 	engineImpl := NewEngineAPI(base, db, eth)
 	adminImpl := NewAdminAPI(eth)
 	parityImpl := NewParityAPIImpl(db)
-=======
-	adminImpl := NewAdminAPI(eth)
-	parityImpl := NewParityAPIImpl(db)
 	otsImpl := NewOtterscanAPI(base, db)
->>>>>>> 265f7830
 
 	for _, enabledAPI := range cfg.API {
 		switch enabledAPI {
@@ -107,7 +99,6 @@
 				Service:   ErigonAPI(erigonImpl),
 				Version:   "1.0",
 			})
-<<<<<<< HEAD
 		case "starknet":
 			defaultAPIList = append(defaultAPIList, rpc.API{
 				Namespace: "starknet",
@@ -122,8 +113,6 @@
 				Service:   EngineAPI(engineImpl),
 				Version:   "1.0",
 			})
-=======
->>>>>>> 265f7830
 		case "admin":
 			defaultAPIList = append(defaultAPIList, rpc.API{
 				Namespace: "admin",
@@ -138,8 +127,6 @@
 				Service:   ParityAPI(parityImpl),
 				Version:   "1.0",
 			})
-<<<<<<< HEAD
-=======
 		case "ots":
 			defaultAPIList = append(defaultAPIList, rpc.API{
 				Namespace: "ots",
@@ -147,7 +134,6 @@
 				Service:   OtterscanAPI(otsImpl),
 				Version:   "1.0",
 			})
->>>>>>> 265f7830
 		}
 	}
 
