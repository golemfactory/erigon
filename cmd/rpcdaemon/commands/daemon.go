package commands

import (
	"context"

	"github.com/ledgerwatch/erigon-lib/gointerfaces/txpool"
	"github.com/ledgerwatch/erigon-lib/kv"
	"github.com/ledgerwatch/erigon-lib/kv/kvcache"
	"github.com/ledgerwatch/erigon/cmd/rpcdaemon/cli"
	"github.com/ledgerwatch/erigon/cmd/rpcdaemon/filters"
	"github.com/ledgerwatch/erigon/cmd/rpcdaemon/services"
	"github.com/ledgerwatch/erigon/rpc"
)

// APIList describes the list of available RPC apis
func APIList(ctx context.Context, db kv.RoDB,
	eth services.ApiBackend, txPool txpool.TxpoolClient, mining txpool.MiningClient, filters *filters.Filters,
	stateCache kvcache.Cache,
	cfg cli.Flags, customAPIList []rpc.API) []rpc.API {
	var defaultAPIList []rpc.API

	base := NewBaseApi(filters, stateCache, cfg.SingleNodeMode)
	ethImpl := NewEthAPI(base, db, eth, txPool, mining, cfg.Gascap)
	erigonImpl := NewErigonAPI(base, db)
	txpoolImpl := NewTxPoolAPI(base, db, txPool)
	netImpl := NewNetAPIImpl(eth)
	debugImpl := NewPrivateDebugAPI(base, db, cfg.Gascap)
	traceImpl := NewTraceAPI(base, db, &cfg)
	web3Impl := NewWeb3APIImpl(eth)
<<<<<<< HEAD
	dbImpl := NewDBAPIImpl() /* deprecated */
=======
	dbImpl := NewDBAPIImpl()   /* deprecated */
	shhImpl := NewSHHAPIImpl() /* deprecated */
	otsImpl := NewOtterscanAPI(base, db)
>>>>>>> 45e507c8

	for _, enabledAPI := range cfg.API {
		switch enabledAPI {
		case "eth":
			defaultAPIList = append(defaultAPIList, rpc.API{
				Namespace: "eth",
				Public:    true,
				Service:   EthAPI(ethImpl),
				Version:   "1.0",
			})
		case "debug":
			defaultAPIList = append(defaultAPIList, rpc.API{
				Namespace: "debug",
				Public:    true,
				Service:   PrivateDebugAPI(debugImpl),
				Version:   "1.0",
			})
		case "net":
			defaultAPIList = append(defaultAPIList, rpc.API{
				Namespace: "net",
				Public:    true,
				Service:   NetAPI(netImpl),
				Version:   "1.0",
			})
		case "txpool":
			defaultAPIList = append(defaultAPIList, rpc.API{
				Namespace: "txpool",
				Public:    true,
				Service:   TxPoolAPI(txpoolImpl),
				Version:   "1.0",
			})
		case "web3":
			defaultAPIList = append(defaultAPIList, rpc.API{
				Namespace: "web3",
				Public:    true,
				Service:   Web3API(web3Impl),
				Version:   "1.0",
			})
		case "trace":
			defaultAPIList = append(defaultAPIList, rpc.API{
				Namespace: "trace",
				Public:    true,
				Service:   TraceAPI(traceImpl),
				Version:   "1.0",
			})
		case "db": /* Deprecated */
			defaultAPIList = append(defaultAPIList, rpc.API{
				Namespace: "db",
				Public:    true,
				Service:   DBAPI(dbImpl),
				Version:   "1.0",
			})
		case "erigon":
			defaultAPIList = append(defaultAPIList, rpc.API{
				Namespace: "erigon",
				Public:    true,
				Service:   ErigonAPI(erigonImpl),
				Version:   "1.0",
			})
		case "ots":
			defaultAPIList = append(defaultAPIList, rpc.API{
				Namespace: "ots",
				Public:    true,
				Service:   OtterscanAPI(otsImpl),
				Version:   "1.0",
			})
		}
	}

	return append(defaultAPIList, customAPIList...)
}<|MERGE_RESOLUTION|>--- conflicted
+++ resolved
@@ -27,13 +27,8 @@
 	debugImpl := NewPrivateDebugAPI(base, db, cfg.Gascap)
 	traceImpl := NewTraceAPI(base, db, &cfg)
 	web3Impl := NewWeb3APIImpl(eth)
-<<<<<<< HEAD
 	dbImpl := NewDBAPIImpl() /* deprecated */
-=======
-	dbImpl := NewDBAPIImpl()   /* deprecated */
-	shhImpl := NewSHHAPIImpl() /* deprecated */
 	otsImpl := NewOtterscanAPI(base, db)
->>>>>>> 45e507c8
 
 	for _, enabledAPI := range cfg.API {
 		switch enabledAPI {
