// Copyright 2016 The go-ethereum Authors
// This file is part of the go-ethereum library.
//
// The go-ethereum library is free software: you can redistribute it and/or modify
// it under the terms of the GNU Lesser General Public License as published by
// the Free Software Foundation, either version 3 of the License, or
// (at your option) any later version.
//
// The go-ethereum library is distributed in the hope that it will be useful,
// but WITHOUT ANY WARRANTY; without even the implied warranty of
// MERCHANTABILITY or FITNESS FOR A PARTICULAR PURPOSE. See the
// GNU Lesser General Public License for more details.
//
// You should have received a copy of the GNU Lesser General Public License
// along with the go-ethereum library. If not, see <http://www.gnu.org/licenses/>.

package params

import (
	"encoding/binary"
	"fmt"
	"math/big"
	"path"

	"github.com/ledgerwatch/turbo-geth/common"
	"github.com/ledgerwatch/turbo-geth/common/paths"
	"github.com/ledgerwatch/turbo-geth/crypto"
)

// Genesis hashes to enforce below configs on.
var (
	MainnetGenesisHash = common.HexToHash("0xd4e56740f876aef8c010b86a40d5f56745a118d0906a34e69aec8c0db1cb8fa3")
	RopstenGenesisHash = common.HexToHash("0x41941023680923e0fe4d74a34bdac8141f2540e3ae90623718e47d66d1ca4a2d")
	RinkebyGenesisHash = common.HexToHash("0x6341fd3daf94b748c72ced5a5b26028f2474f5f00d824504e4fa37a75767e177")
	GoerliGenesisHash  = common.HexToHash("0xbf7e331f7f7c1dd2e05159666b3bf8bc7a8a3a9eb1d518969eab529dd9b88c1a")
	YoloV3GenesisHash  = common.HexToHash("0x374f07cc7fa7c251fc5f36849f574b43db43600526410349efdca2bcea14101a")
)

// TrustedCheckpoints associates each known checkpoint with the genesis hash of
// the chain it belongs to.
var TrustedCheckpoints = map[common.Hash]*TrustedCheckpoint{
	MainnetGenesisHash: MainnetTrustedCheckpoint,
	RopstenGenesisHash: RopstenTrustedCheckpoint,
	RinkebyGenesisHash: RinkebyTrustedCheckpoint,
	GoerliGenesisHash:  GoerliTrustedCheckpoint,
}

// CheckpointOracles associates each known checkpoint oracles with the genesis hash of
// the chain it belongs to.
var CheckpointOracles = map[common.Hash]*CheckpointOracleConfig{
	MainnetGenesisHash: MainnetCheckpointOracle,
	RopstenGenesisHash: RopstenCheckpointOracle,
	RinkebyGenesisHash: RinkebyCheckpointOracle,
	GoerliGenesisHash:  GoerliCheckpointOracle,
}

var (
	// MainnetChainConfig is the chain parameters to run a node on the main network.
	MainnetChainConfig = &ChainConfig{
		ChainID:             big.NewInt(1),
		HomesteadBlock:      big.NewInt(1_150_000),
		DAOForkBlock:        big.NewInt(1_920_000),
		DAOForkSupport:      true,
		EIP150Block:         big.NewInt(2_463_000),
		EIP150Hash:          common.HexToHash("0x2086799aeebeae135c246c65021c82b4e15a2c451340993aacfd2751886514f0"),
		EIP155Block:         big.NewInt(2_675_000),
		EIP158Block:         big.NewInt(2_675_000),
		ByzantiumBlock:      big.NewInt(4_370_000),
		ConstantinopleBlock: big.NewInt(7_280_000),
		PetersburgBlock:     big.NewInt(7_280_000),
		IstanbulBlock:       big.NewInt(9_069_000),
		MuirGlacierBlock:    big.NewInt(9_200_000),
		BerlinBlock:         big.NewInt(12_244_000),
		Ethash:              new(EthashConfig),
	}

	// MainnetTrustedCheckpoint contains the light client trusted checkpoint for the main network.
	MainnetTrustedCheckpoint = &TrustedCheckpoint{
		SectionIndex: 364,
		SectionHead:  common.HexToHash("0x3fd20ff221f5e962bb66f57a61973bfc2ba959879a6509384a80a45d208b5afc"),
		CHTRoot:      common.HexToHash("0xe35b3b807f4e9427fb4e2929961c78a9dc10f503a538319031cc7d00946a0591"),
		BloomRoot:    common.HexToHash("0x340553b378b2db214b898be15c80ac5be7caffc2e6448fd6f7aff23290d89296"),
	}

	// MainnetCheckpointOracle contains a set of configs for the main network oracle.
	MainnetCheckpointOracle = &CheckpointOracleConfig{
		Address: common.HexToAddress("0x9a9070028361F7AAbeB3f2F2Dc07F82C4a98A02a"),
		Signers: []common.Address{
			common.HexToAddress("0x1b2C260efc720BE89101890E4Db589b44E950527"), // Peter
			common.HexToAddress("0x78d1aD571A1A09D60D9BBf25894b44e4C8859595"), // Martin
			common.HexToAddress("0x286834935f4A8Cfb4FF4C77D5770C2775aE2b0E7"), // Zsolt
			common.HexToAddress("0xb86e2B0Ab5A4B1373e40c51A7C712c70Ba2f9f8E"), // Gary
			common.HexToAddress("0x0DF8fa387C602AE62559cC4aFa4972A7045d6707"), // Guillaume
		},
		Threshold: 2,
	}

	// RopstenChainConfig contains the chain parameters to run a node on the Ropsten test network.
	RopstenChainConfig = &ChainConfig{
		ChainID:             big.NewInt(3),
		HomesteadBlock:      big.NewInt(0),
		DAOForkBlock:        nil,
		DAOForkSupport:      true,
		EIP150Block:         big.NewInt(0),
		EIP150Hash:          common.HexToHash("0x41941023680923e0fe4d74a34bdac8141f2540e3ae90623718e47d66d1ca4a2d"),
		EIP155Block:         big.NewInt(10),
		EIP158Block:         big.NewInt(10),
		ByzantiumBlock:      big.NewInt(1_700_000),
		ConstantinopleBlock: big.NewInt(4_230_000),
		PetersburgBlock:     big.NewInt(4_939_394),
		IstanbulBlock:       big.NewInt(6_485_846),
		MuirGlacierBlock:    big.NewInt(7_117_117),
		BerlinBlock:         big.NewInt(9_812_189),
		Ethash:              new(EthashConfig),
	}

	// RopstenTrustedCheckpoint contains the light client trusted checkpoint for the Ropsten test network.
	RopstenTrustedCheckpoint = &TrustedCheckpoint{
		SectionIndex: 279,
		SectionHead:  common.HexToHash("0x4a4912848d4c06090097073357c10015d11c6f4544a0f93cbdd584701c3b7d58"),
		CHTRoot:      common.HexToHash("0x9053b7867ae921e80a4e2f5a4b15212e4af3d691ca712fb33dc150e9c6ea221c"),
		BloomRoot:    common.HexToHash("0x3dc04cb1be7ddc271f3f83469b47b76184a79d7209ef51d85b1539ea6d25a645"),
	}

	// RopstenCheckpointOracle contains a set of configs for the Ropsten test network oracle.
	RopstenCheckpointOracle = &CheckpointOracleConfig{
		Address: common.HexToAddress("0xEF79475013f154E6A65b54cB2742867791bf0B84"),
		Signers: []common.Address{
			common.HexToAddress("0x32162F3581E88a5f62e8A61892B42C46E2c18f7b"), // Peter
			common.HexToAddress("0x78d1aD571A1A09D60D9BBf25894b44e4C8859595"), // Martin
			common.HexToAddress("0x286834935f4A8Cfb4FF4C77D5770C2775aE2b0E7"), // Zsolt
			common.HexToAddress("0xb86e2B0Ab5A4B1373e40c51A7C712c70Ba2f9f8E"), // Gary
			common.HexToAddress("0x0DF8fa387C602AE62559cC4aFa4972A7045d6707"), // Guillaume
		},
		Threshold: 2,
	}

	// RinkebyChainConfig contains the chain parameters to run a node on the Rinkeby test network.
	RinkebyChainConfig = &ChainConfig{
		ChainID:             big.NewInt(4),
		HomesteadBlock:      big.NewInt(1),
		DAOForkBlock:        nil,
		DAOForkSupport:      true,
		EIP150Block:         big.NewInt(2),
		EIP150Hash:          common.HexToHash("0x9b095b36c15eaf13044373aef8ee0bd3a382a5abb92e402afa44b8249c3a90e9"),
		EIP155Block:         big.NewInt(3),
		EIP158Block:         big.NewInt(3),
		ByzantiumBlock:      big.NewInt(1_035_301),
		ConstantinopleBlock: big.NewInt(3_660_663),
		PetersburgBlock:     big.NewInt(4_321_234),
		IstanbulBlock:       big.NewInt(5_435_345),
		MuirGlacierBlock:    nil,
		BerlinBlock:         big.NewInt(8_290_928),
		Clique: &CliqueConfig{
			Period: 15,
			Epoch:  30000,
		},
	}

	// RinkebyTrustedCheckpoint contains the light client trusted checkpoint for the Rinkeby test network.
	RinkebyTrustedCheckpoint = &TrustedCheckpoint{
		SectionIndex: 248,
		SectionHead:  common.HexToHash("0x26874cf023695778cc3175d1bec19894204d8d0b756b587e81e35f300dc5b33c"),
		CHTRoot:      common.HexToHash("0xc129d1ed6673c5d3e1068e9d97244e72952b7ca08acbd7b3bfa58bc3085c442c"),
		BloomRoot:    common.HexToHash("0x1dafe79dcd7d348782aa834a4a4397890d9ad90643736791132ed5c16879a037"),
	}

	// RinkebyCheckpointOracle contains a set of configs for the Rinkeby test network oracle.
	RinkebyCheckpointOracle = &CheckpointOracleConfig{
		Address: common.HexToAddress("0xebe8eFA441B9302A0d7eaECc277c09d20D684540"),
		Signers: []common.Address{
			common.HexToAddress("0xd9c9cd5f6779558b6e0ed4e6acf6b1947e7fa1f3"), // Peter
			common.HexToAddress("0x78d1aD571A1A09D60D9BBf25894b44e4C8859595"), // Martin
			common.HexToAddress("0x286834935f4A8Cfb4FF4C77D5770C2775aE2b0E7"), // Zsolt
			common.HexToAddress("0xb86e2B0Ab5A4B1373e40c51A7C712c70Ba2f9f8E"), // Gary
		},
		Threshold: 2,
	}

	// GoerliChainConfig contains the chain parameters to run a node on the Görli test network.
	GoerliChainConfig = &ChainConfig{
		ChainID:             big.NewInt(5),
		HomesteadBlock:      big.NewInt(0),
		DAOForkBlock:        nil,
		DAOForkSupport:      true,
		EIP150Block:         big.NewInt(0),
		EIP155Block:         big.NewInt(0),
		EIP158Block:         big.NewInt(0),
		ByzantiumBlock:      big.NewInt(0),
		ConstantinopleBlock: big.NewInt(0),
		PetersburgBlock:     big.NewInt(0),
		IstanbulBlock:       big.NewInt(1_561_651),
		MuirGlacierBlock:    nil,
		BerlinBlock:         big.NewInt(4_460_644),
		Clique: &CliqueConfig{
			Period: 15,
			Epoch:  30000,
		},
	}

	// GoerliTrustedCheckpoint contains the light client trusted checkpoint for the Görli test network.
	GoerliTrustedCheckpoint = &TrustedCheckpoint{
		SectionIndex: 132,
		SectionHead:  common.HexToHash("0x29fa240c97b47ecbfef3fea8b3cff035d93154d1d48b25e3333cf2f7067c5324"),
		CHTRoot:      common.HexToHash("0x85e5c59e5b202284291405dadc40dc36ab6417bd189fb18be24f6dcab6b80511"),
		BloomRoot:    common.HexToHash("0x0b7afdd200477f46e982e2cabc822ac454424986fa50d899685dfaeede1f882d"),
	}

	// GoerliCheckpointOracle contains a set of configs for the Goerli test network oracle.
	GoerliCheckpointOracle = &CheckpointOracleConfig{
		Address: common.HexToAddress("0x18CA0E045F0D772a851BC7e48357Bcaab0a0795D"),
		Signers: []common.Address{
			common.HexToAddress("0x4769bcaD07e3b938B7f43EB7D278Bc7Cb9efFb38"), // Peter
			common.HexToAddress("0x78d1aD571A1A09D60D9BBf25894b44e4C8859595"), // Martin
			common.HexToAddress("0x286834935f4A8Cfb4FF4C77D5770C2775aE2b0E7"), // Zsolt
			common.HexToAddress("0xb86e2B0Ab5A4B1373e40c51A7C712c70Ba2f9f8E"), // Gary
			common.HexToAddress("0x0DF8fa387C602AE62559cC4aFa4972A7045d6707"), // Guillaume
		},
		Threshold: 2,
	}

	// YoloV3ChainConfig contains the chain parameters to run a node on the YOLOv3 test network.
	YoloV3ChainConfig = &ChainConfig{
		ChainID:             new(big.Int).SetBytes([]byte("yolov3x")),
		HomesteadBlock:      big.NewInt(0),
		DAOForkBlock:        nil,
		DAOForkSupport:      true,
		EIP150Block:         big.NewInt(0),
		EIP155Block:         big.NewInt(0),
		EIP158Block:         big.NewInt(0),
		ByzantiumBlock:      big.NewInt(0),
		ConstantinopleBlock: big.NewInt(0),
		PetersburgBlock:     big.NewInt(0),
		IstanbulBlock:       big.NewInt(0),
		MuirGlacierBlock:    nil,
		BerlinBlock:         nil, // Don't enable Berlin directly, we're YOLOing it
		YoloV3Block:         big.NewInt(0),
		Clique: &CliqueConfig{
			Period: 15,
			Epoch:  30000,
		},
	}

	// AllEthashProtocolChanges contains every protocol change (EIPs) introduced
	// and accepted by the Ethereum core developers into the Ethash consensus.
	//
	// This configuration is intentionally not using keyed fields to force anyone
	// adding flags to the config to also have to set these fields.
	AllEthashProtocolChanges = &ChainConfig{big.NewInt(1337), big.NewInt(0), nil, false, big.NewInt(0), common.Hash{}, big.NewInt(0), big.NewInt(0), big.NewInt(0), big.NewInt(0), big.NewInt(0), big.NewInt(0), big.NewInt(0), big.NewInt(0), nil, nil, new(EthashConfig), nil}

	// AllCliqueProtocolChanges contains every protocol change (EIPs) introduced
	// and accepted by the Ethereum core developers into the Clique consensus.
	//
	// This configuration is intentionally not using keyed fields to force anyone
	// adding flags to the config to also have to set these fields.
<<<<<<< HEAD
	AllCliqueProtocolChanges = &ChainConfig{big.NewInt(1337), big.NewInt(0), nil, false, big.NewInt(0), common.Hash{}, big.NewInt(0), big.NewInt(0), big.NewInt(0), big.NewInt(0), big.NewInt(0), big.NewInt(0), nil, nil, nil, nil, &CliqueConfig{Period: 0, Epoch: 30000}}
	CliqueSnapshot           = NewSnapshotConfig(10, 1024, 16384, true, "")
=======
	AllCliqueProtocolChanges = &ChainConfig{big.NewInt(1337), big.NewInt(0), nil, false, big.NewInt(0), common.Hash{}, big.NewInt(0), big.NewInt(0), big.NewInt(0), big.NewInt(0), big.NewInt(0), big.NewInt(0), big.NewInt(0), big.NewInt(0), nil, nil, nil, &CliqueConfig{Period: 0, Epoch: 30000}}
>>>>>>> bedf092c

	TestChainConfig = &ChainConfig{big.NewInt(1), big.NewInt(0), nil, false, big.NewInt(0), common.Hash{}, big.NewInt(0), big.NewInt(0), big.NewInt(0), big.NewInt(0), big.NewInt(0), big.NewInt(0), big.NewInt(0), big.NewInt(0), nil, nil, new(EthashConfig), nil}
	TestRules       = TestChainConfig.Rules(new(big.Int))
)

// TrustedCheckpoint represents a set of post-processed trie roots (CHT and
// BloomTrie) associated with the appropriate section index and head hash. It is
// used to start light syncing from this checkpoint and avoid downloading the
// entire header chain while still being able to securely access old headers/logs.
type TrustedCheckpoint struct {
	SectionIndex uint64      `json:"sectionIndex"`
	SectionHead  common.Hash `json:"sectionHead"`
	CHTRoot      common.Hash `json:"chtRoot"`
	BloomRoot    common.Hash `json:"bloomRoot"`
}

// HashEqual returns an indicator comparing the itself hash with given one.
func (c *TrustedCheckpoint) HashEqual(hash common.Hash) bool {
	if c.Empty() {
		return hash == common.Hash{}
	}
	return c.Hash() == hash
}

// Hash returns the hash of checkpoint's four key fields(index, sectionHead, chtRoot and bloomTrieRoot).
func (c *TrustedCheckpoint) Hash() common.Hash {
	buf := make([]byte, 8+3*common.HashLength)
	binary.BigEndian.PutUint64(buf, c.SectionIndex)
	copy(buf[8:], c.SectionHead.Bytes())
	copy(buf[8+common.HashLength:], c.CHTRoot.Bytes())
	copy(buf[8+2*common.HashLength:], c.BloomRoot.Bytes())
	return crypto.Keccak256Hash(buf)
}

// Empty returns an indicator whether the checkpoint is regarded as empty.
func (c *TrustedCheckpoint) Empty() bool {
	return c.SectionHead == (common.Hash{}) || c.CHTRoot == (common.Hash{}) || c.BloomRoot == (common.Hash{})
}

// CheckpointOracleConfig represents a set of checkpoint contract(which acts as an oracle)
// config which used for light client checkpoint syncing.
type CheckpointOracleConfig struct {
	Address   common.Address   `json:"address"`
	Signers   []common.Address `json:"signers"`
	Threshold uint64           `json:"threshold"`
}

// ChainConfig is the core config which determines the blockchain settings.
//
// ChainConfig is stored in the database on a per block basis. This means
// that any network, identified by its genesis block, can have its own
// set of configuration options.
type ChainConfig struct {
	ChainID *big.Int `json:"chainId"` // chainId identifies the current chain and is used for replay protection

	HomesteadBlock *big.Int `json:"homesteadBlock,omitempty"` // Homestead switch block (nil = no fork, 0 = already homestead)

	DAOForkBlock   *big.Int `json:"daoForkBlock,omitempty"`   // TheDAO hard-fork switch block (nil = no fork)
	DAOForkSupport bool     `json:"daoForkSupport,omitempty"` // Whether the nodes supports or opposes the DAO hard-fork

	// EIP150 implements the Gas price changes (https://github.com/ethereum/EIPs/issues/150)
	EIP150Block *big.Int    `json:"eip150Block,omitempty"` // EIP150 HF block (nil = no fork)
	EIP150Hash  common.Hash `json:"eip150Hash,omitempty"`  // EIP150 HF hash (needed for header only clients as only gas pricing changed)

	EIP155Block *big.Int `json:"eip155Block,omitempty"` // EIP155 HF block
	EIP158Block *big.Int `json:"eip158Block,omitempty"` // EIP158 HF block

	ByzantiumBlock      *big.Int `json:"byzantiumBlock,omitempty"`      // Byzantium switch block (nil = no fork, 0 = already on byzantium)
	ConstantinopleBlock *big.Int `json:"constantinopleBlock,omitempty"` // Constantinople switch block (nil = no fork, 0 = already activated)
	PetersburgBlock     *big.Int `json:"petersburgBlock,omitempty"`     // Petersburg switch block (nil = same as Constantinople)
	IstanbulBlock       *big.Int `json:"istanbulBlock,omitempty"`       // Istanbul switch block (nil = no fork, 0 = already on istanbul)
	MuirGlacierBlock    *big.Int `json:"muirGlacierBlock,omitempty"`    // Eip-2384 (bomb delay) switch block (nil = no fork, 0 = already activated)
	BerlinBlock         *big.Int `json:"berlinBlock,omitempty"`         // Berlin switch block (nil = no fork, 0 = already on berlin)

	YoloV3Block *big.Int `json:"yoloV3Block,omitempty"` // YOLO v3: Gas repricings TODO @holiman add EIP references
	EWASMBlock  *big.Int `json:"ewasmBlock,omitempty"`  // EWASM switch block (nil = no fork, 0 = already activated)

	// Various consensus engines
	Ethash *EthashConfig `json:"ethash,omitempty"`
	Clique *CliqueConfig `json:"clique,omitempty"`
}

// EthashConfig is the consensus engine configs for proof-of-work based sealing.
type EthashConfig struct{}

// String implements the stringer interface, returning the consensus engine details.
func (c *EthashConfig) String() string {
	return "ethash"
}

// CliqueConfig is the consensus engine configs for proof-of-authority based sealing.
type CliqueConfig struct {
	Period uint64 `json:"period"` // Number of seconds between blocks to enforce
	Epoch  uint64 `json:"epoch"`  // Epoch length to reset votes and checkpoint
}

// String implements the stringer interface, returning the consensus engine details.
func (c *CliqueConfig) String() string {
	return "clique"
}

// String implements the fmt.Stringer interface.
func (c *ChainConfig) String() string {
	var engine interface{}
	switch {
	case c.Ethash != nil:
		engine = c.Ethash
	case c.Clique != nil:
		engine = c.Clique
	default:
		engine = "unknown"
	}
	return fmt.Sprintf("{ChainID: %v Homestead: %v DAO: %v DAOSupport: %v EIP150: %v EIP155: %v EIP158: %v Byzantium: %v Constantinople: %v Petersburg: %v Istanbul: %v, Muir Glacier: %v, Berlin: %v, YOLO v3: %v, Engine: %v}",
		c.ChainID,
		c.HomesteadBlock,
		c.DAOForkBlock,
		c.DAOForkSupport,
		c.EIP150Block,
		c.EIP155Block,
		c.EIP158Block,
		c.ByzantiumBlock,
		c.ConstantinopleBlock,
		c.PetersburgBlock,
		c.IstanbulBlock,
		c.MuirGlacierBlock,
		c.BerlinBlock,
		c.YoloV3Block,
		engine,
	)
}

type SnapshotConfig struct {
	CheckpointInterval uint64 // Number of blocks after which to save the vote snapshot to the database
	InmemorySnapshots  int    // Number of recent vote snapshots to keep in memory
	InmemorySignatures int    // Number of recent block signatures to keep in memory
	DBPath             string
	InMemory           bool
}

const cliquePath = "clique"

func NewSnapshotConfig(checkpointInterval uint64, inmemorySnapshots int, inmemorySignatures int, inmemory bool, dbPath string) *SnapshotConfig {
	if len(dbPath) == 0 {
		dbPath = paths.DefaultDataDir()
	}

	return &SnapshotConfig{
		checkpointInterval,
		inmemorySnapshots,
		inmemorySignatures,
		path.Join(dbPath, cliquePath),
		inmemory,
	}
}

// IsHomestead returns whether num is either equal to the homestead block or greater.
func (c *ChainConfig) IsHomestead(num *big.Int) bool {
	return isForked(c.HomesteadBlock, num)
}

// IsDAOFork returns whether num is either equal to the DAO fork block or greater.
func (c *ChainConfig) IsDAOFork(num *big.Int) bool {
	return isForked(c.DAOForkBlock, num)
}

// IsEIP150 returns whether num is either equal to the EIP150 fork block or greater.
func (c *ChainConfig) IsEIP150(num *big.Int) bool {
	return isForked(c.EIP150Block, num)
}

// IsEIP155 returns whether num is either equal to the EIP155 fork block or greater.
func (c *ChainConfig) IsEIP155(num *big.Int) bool {
	return isForked(c.EIP155Block, num)
}

// IsEIP158 returns whether num is either equal to the EIP158 fork block or greater.
func (c *ChainConfig) IsEIP158(num *big.Int) bool {
	return isForked(c.EIP158Block, num)
}

// IsByzantium returns whether num is either equal to the Byzantium fork block or greater.
func (c *ChainConfig) IsByzantium(num *big.Int) bool {
	return isForked(c.ByzantiumBlock, num)
}

// IsConstantinople returns whether num is either equal to the Constantinople fork block or greater.
func (c *ChainConfig) IsConstantinople(num *big.Int) bool {
	return isForked(c.ConstantinopleBlock, num)
}

// IsMuirGlacier returns whether num is either equal to the Muir Glacier (EIP-2384) fork block or greater.
func (c *ChainConfig) IsMuirGlacier(num *big.Int) bool {
	return isForked(c.MuirGlacierBlock, num)
}

// IsPetersburg returns whether num is either
// - equal to or greater than the PetersburgBlock fork block,
// - OR is nil, and Constantinople is active
func (c *ChainConfig) IsPetersburg(num *big.Int) bool {
	return isForked(c.PetersburgBlock, num) || c.PetersburgBlock == nil && isForked(c.ConstantinopleBlock, num)
}

// IsIstanbul returns whether num is either equal to the Istanbul fork block or greater.
func (c *ChainConfig) IsIstanbul(num *big.Int) bool {
	return isForked(c.IstanbulBlock, num)
}

// IsBerlin returns whether num is either equal to the Berlin fork block or greater.
func (c *ChainConfig) IsBerlin(num *big.Int) bool {
	return isForked(c.BerlinBlock, num) || isForked(c.YoloV3Block, num)
}

// IsEWASM returns whether num represents a block number after the EWASM fork
func (c *ChainConfig) IsEWASM(num *big.Int) bool {
	return isForked(c.EWASMBlock, num)
}

// CheckCompatible checks whether scheduled fork transitions have been imported
// with a mismatching chain configuration.
func (c *ChainConfig) CheckCompatible(newcfg *ChainConfig, height uint64) *ConfigCompatError {
	bhead := new(big.Int).SetUint64(height)

	// Iterate checkCompatible to find the lowest conflict.
	var lasterr *ConfigCompatError
	for {
		err := c.checkCompatible(newcfg, bhead)
		if err == nil || (lasterr != nil && err.RewindTo == lasterr.RewindTo) {
			break
		}
		lasterr = err
		bhead.SetUint64(err.RewindTo)
	}
	return lasterr
}

// CheckConfigForkOrder checks that we don't "skip" any forks, geth isn't pluggable enough
// to guarantee that forks can be implemented in a different order than on official networks
func (c *ChainConfig) CheckConfigForkOrder() error {
	type fork struct {
		name     string
		block    *big.Int
		optional bool // if true, the fork may be nil and next fork is still allowed
	}
	var lastFork fork
	for _, cur := range []fork{
		{name: "homesteadBlock", block: c.HomesteadBlock},
		{name: "daoForkBlock", block: c.DAOForkBlock, optional: true},
		{name: "eip150Block", block: c.EIP150Block},
		{name: "eip155Block", block: c.EIP155Block},
		{name: "eip158Block", block: c.EIP158Block},
		{name: "byzantiumBlock", block: c.ByzantiumBlock},
		{name: "constantinopleBlock", block: c.ConstantinopleBlock},
		{name: "petersburgBlock", block: c.PetersburgBlock},
		{name: "istanbulBlock", block: c.IstanbulBlock},
		{name: "muirGlacierBlock", block: c.MuirGlacierBlock, optional: true},
		{name: "berlinBlock", block: c.BerlinBlock},
	} {
		if lastFork.name != "" {
			// Next one must be higher number
			if lastFork.block == nil && cur.block != nil {
				return fmt.Errorf("unsupported fork ordering: %v not enabled, but %v enabled at %v",
					lastFork.name, cur.name, cur.block)
			}
			if lastFork.block != nil && cur.block != nil {
				if lastFork.block.Cmp(cur.block) > 0 {
					return fmt.Errorf("unsupported fork ordering: %v enabled at %v, but %v enabled at %v",
						lastFork.name, lastFork.block, cur.name, cur.block)
				}
			}
			// If it was optional and not set, then ignore it
		}
		if !cur.optional || cur.block != nil {
			lastFork = cur
		}
	}
	return nil
}

func (c *ChainConfig) checkCompatible(newcfg *ChainConfig, head *big.Int) *ConfigCompatError {
	if isForkIncompatible(c.HomesteadBlock, newcfg.HomesteadBlock, head) {
		return newCompatError("Homestead fork block", c.HomesteadBlock, newcfg.HomesteadBlock)
	}
	if isForkIncompatible(c.DAOForkBlock, newcfg.DAOForkBlock, head) {
		return newCompatError("DAO fork block", c.DAOForkBlock, newcfg.DAOForkBlock)
	}
	if c.IsDAOFork(head) && c.DAOForkSupport != newcfg.DAOForkSupport {
		return newCompatError("DAO fork support flag", c.DAOForkBlock, newcfg.DAOForkBlock)
	}
	if isForkIncompatible(c.EIP150Block, newcfg.EIP150Block, head) {
		return newCompatError("EIP150 fork block", c.EIP150Block, newcfg.EIP150Block)
	}
	if isForkIncompatible(c.EIP155Block, newcfg.EIP155Block, head) {
		return newCompatError("EIP155 fork block", c.EIP155Block, newcfg.EIP155Block)
	}
	if isForkIncompatible(c.EIP158Block, newcfg.EIP158Block, head) {
		return newCompatError("EIP158 fork block", c.EIP158Block, newcfg.EIP158Block)
	}
	if c.IsEIP158(head) && !configNumEqual(c.ChainID, newcfg.ChainID) {
		return newCompatError("EIP158 chain ID", c.EIP158Block, newcfg.EIP158Block)
	}
	if isForkIncompatible(c.ByzantiumBlock, newcfg.ByzantiumBlock, head) {
		return newCompatError("Byzantium fork block", c.ByzantiumBlock, newcfg.ByzantiumBlock)
	}
	if isForkIncompatible(c.ConstantinopleBlock, newcfg.ConstantinopleBlock, head) {
		return newCompatError("Constantinople fork block", c.ConstantinopleBlock, newcfg.ConstantinopleBlock)
	}
	if isForkIncompatible(c.PetersburgBlock, newcfg.PetersburgBlock, head) {
		// the only case where we allow Petersburg to be set in the past is if it is equal to Constantinople
		// mainly to satisfy fork ordering requirements which state that Petersburg fork be set if Constantinople fork is set
		if isForkIncompatible(c.ConstantinopleBlock, newcfg.PetersburgBlock, head) {
			return newCompatError("Petersburg fork block", c.PetersburgBlock, newcfg.PetersburgBlock)
		}
	}
	if isForkIncompatible(c.IstanbulBlock, newcfg.IstanbulBlock, head) {
		return newCompatError("Istanbul fork block", c.IstanbulBlock, newcfg.IstanbulBlock)
	}
	if isForkIncompatible(c.MuirGlacierBlock, newcfg.MuirGlacierBlock, head) {
		return newCompatError("Muir Glacier fork block", c.MuirGlacierBlock, newcfg.MuirGlacierBlock)
	}
	if isForkIncompatible(c.BerlinBlock, newcfg.BerlinBlock, head) {
		return newCompatError("Berlin fork block", c.BerlinBlock, newcfg.BerlinBlock)
	}
	if isForkIncompatible(c.YoloV3Block, newcfg.YoloV3Block, head) {
		return newCompatError("YOLOv3 fork block", c.YoloV3Block, newcfg.YoloV3Block)
	}
	if isForkIncompatible(c.EWASMBlock, newcfg.EWASMBlock, head) {
		return newCompatError("ewasm fork block", c.EWASMBlock, newcfg.EWASMBlock)
	}
	return nil
}

// isForkIncompatible returns true if a fork scheduled at s1 cannot be rescheduled to
// block s2 because head is already past the fork.
func isForkIncompatible(s1, s2, head *big.Int) bool {
	return (isForked(s1, head) || isForked(s2, head)) && !configNumEqual(s1, s2)
}

// isForked returns whether a fork scheduled at block s is active at the given head block.
func isForked(s, head *big.Int) bool {
	if s == nil || head == nil {
		return false
	}
	return s.Cmp(head) <= 0
}

func configNumEqual(x, y *big.Int) bool {
	if x == nil {
		return y == nil
	}
	if y == nil {
		return x == nil
	}
	return x.Cmp(y) == 0
}

// ConfigCompatError is raised if the locally-stored blockchain is initialised with a
// ChainConfig that would alter the past.
type ConfigCompatError struct {
	What string
	// block numbers of the stored and new configurations
	StoredConfig, NewConfig *big.Int
	// the block number to which the local chain must be rewound to correct the error
	RewindTo uint64
}

func newCompatError(what string, storedblock, newblock *big.Int) *ConfigCompatError {
	var rew *big.Int
	switch {
	case storedblock == nil:
		rew = newblock
	case newblock == nil || storedblock.Cmp(newblock) < 0:
		rew = storedblock
	default:
		rew = newblock
	}
	err := &ConfigCompatError{what, storedblock, newblock, 0}
	if rew != nil && rew.Sign() > 0 {
		err.RewindTo = rew.Uint64() - 1
	}
	return err
}

func (err *ConfigCompatError) Error() string {
	return fmt.Sprintf("mismatching %s in database (have %d, want %d, rewindto %d)", err.What, err.StoredConfig, err.NewConfig, err.RewindTo)
}

// Rules wraps ChainConfig and is merely syntactic sugar or can be used for functions
// that do not have or require information about the block.
//
// Rules is a one time interface meaning that it shouldn't be used in between transition
// phases.
type Rules struct {
	ChainID                                                 *big.Int
	IsHomestead, IsEIP150, IsEIP155, IsEIP158               bool
	IsByzantium, IsConstantinople, IsPetersburg, IsIstanbul bool
	IsBerlin                                                bool
}

// Rules ensures c's ChainID is not nil.
func (c *ChainConfig) Rules(num *big.Int) Rules {
	chainID := c.ChainID
	if chainID == nil {
		chainID = new(big.Int)
	}
	return Rules{
		ChainID:          new(big.Int).Set(chainID),
		IsHomestead:      c.IsHomestead(num),
		IsEIP150:         c.IsEIP150(num),
		IsEIP155:         c.IsEIP155(num),
		IsEIP158:         c.IsEIP158(num),
		IsByzantium:      c.IsByzantium(num),
		IsConstantinople: c.IsConstantinople(num),
		IsPetersburg:     c.IsPetersburg(num),
		IsIstanbul:       c.IsIstanbul(num),
		IsBerlin:         c.IsBerlin(num),
	}
}<|MERGE_RESOLUTION|>--- conflicted
+++ resolved
@@ -253,12 +253,8 @@
 	//
 	// This configuration is intentionally not using keyed fields to force anyone
 	// adding flags to the config to also have to set these fields.
-<<<<<<< HEAD
-	AllCliqueProtocolChanges = &ChainConfig{big.NewInt(1337), big.NewInt(0), nil, false, big.NewInt(0), common.Hash{}, big.NewInt(0), big.NewInt(0), big.NewInt(0), big.NewInt(0), big.NewInt(0), big.NewInt(0), nil, nil, nil, nil, &CliqueConfig{Period: 0, Epoch: 30000}}
+	AllCliqueProtocolChanges = &ChainConfig{big.NewInt(1337), big.NewInt(0), nil, false, big.NewInt(0), common.Hash{}, big.NewInt(0), big.NewInt(0), big.NewInt(0), big.NewInt(0), big.NewInt(0), big.NewInt(0), big.NewInt(0), big.NewInt(0), nil, nil, nil, &CliqueConfig{Period: 0, Epoch: 30000}}
 	CliqueSnapshot           = NewSnapshotConfig(10, 1024, 16384, true, "")
-=======
-	AllCliqueProtocolChanges = &ChainConfig{big.NewInt(1337), big.NewInt(0), nil, false, big.NewInt(0), common.Hash{}, big.NewInt(0), big.NewInt(0), big.NewInt(0), big.NewInt(0), big.NewInt(0), big.NewInt(0), big.NewInt(0), big.NewInt(0), nil, nil, nil, &CliqueConfig{Period: 0, Epoch: 30000}}
->>>>>>> bedf092c
 
 	TestChainConfig = &ChainConfig{big.NewInt(1), big.NewInt(0), nil, false, big.NewInt(0), common.Hash{}, big.NewInt(0), big.NewInt(0), big.NewInt(0), big.NewInt(0), big.NewInt(0), big.NewInt(0), big.NewInt(0), big.NewInt(0), nil, nil, new(EthashConfig), nil}
 	TestRules       = TestChainConfig.Rules(new(big.Int))
