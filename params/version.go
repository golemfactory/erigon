// Copyright 2016 The go-ethereum Authors
// This file is part of the go-ethereum library.
//
// The go-ethereum library is free software: you can redistribute it and/or modify
// it under the terms of the GNU Lesser General Public License as published by
// the Free Software Foundation, either version 3 of the License, or
// (at your option) any later version.
//
// The go-ethereum library is distributed in the hope that it will be useful,
// but WITHOUT ANY WARRANTY; without even the implied warranty of
// MERCHANTABILITY or FITNESS FOR A PARTICULAR PURPOSE. See the
// GNU Lesser General Public License for more details.
//
// You should have received a copy of the GNU Lesser General Public License
// along with the go-ethereum library. If not, see <http://www.gnu.org/licenses/>.

package params

import (
	"fmt"
)

var (
	// Following vars are injected through the build flags (see Makefile)
	GitCommit string
	GitBranch string
	GitTag    string
)

// see https://calver.org
const (
	VersionMajor    = 2021    // Major version component of the current release
<<<<<<< HEAD
	VersionMinor    = 8       // Minor version component of the current release
	VersionMicro    = 4       // Patch version component of the current release
=======
	VersionMinor    = 9       // Minor version component of the current release
	VersionMicro    = 1       // Patch version component of the current release
>>>>>>> 2bd4a3dc
	VersionModifier = "alpha" // Patch version component of the current release
)

func withModifier(vsn string) string {
	if !isStable() {
		vsn += "-" + VersionModifier
	}
	return vsn
}

func isStable() bool {
	return VersionModifier == "stable"
}

func isRelease() bool {
	return isStable() || VersionModifier == "alpha" || VersionModifier == "beta"
}

// Version holds the textual version string.
var Version = func() string {
	return fmt.Sprintf("%d.%02d.%d", VersionMajor, VersionMinor, VersionMicro)
}()

// VersionWithMeta holds the textual version string including the metadata.
var VersionWithMeta = func() string {
	v := Version
	if VersionModifier != "" {
		v += "-" + VersionModifier
	}
	return v
}()

// ArchiveVersion holds the textual version string used for Geth archives.
// e.g. "1.8.11-dea1ce05" for stable releases, or
//      "1.8.13-unstable-21c059b6" for unstable releases
func ArchiveVersion(gitCommit string) string {
	vsn := withModifier(Version)
	if len(gitCommit) >= 8 {
		vsn += "-" + gitCommit[:8]
	}
	return vsn
}

func VersionWithCommit(gitCommit, gitDate string) string {
	vsn := VersionWithMeta
	if len(gitCommit) >= 8 {
		vsn += "-" + gitCommit[:8]
	}
	if !isRelease() && (gitDate != "") {
		vsn += "-" + gitDate
	}
	return vsn
}<|MERGE_RESOLUTION|>--- conflicted
+++ resolved
@@ -30,13 +30,8 @@
 // see https://calver.org
 const (
 	VersionMajor    = 2021    // Major version component of the current release
-<<<<<<< HEAD
-	VersionMinor    = 8       // Minor version component of the current release
-	VersionMicro    = 4       // Patch version component of the current release
-=======
 	VersionMinor    = 9       // Minor version component of the current release
 	VersionMicro    = 1       // Patch version component of the current release
->>>>>>> 2bd4a3dc
 	VersionModifier = "alpha" // Patch version component of the current release
 )
 
