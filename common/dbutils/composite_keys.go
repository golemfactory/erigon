package dbutils

import (
	"encoding/binary"
	"errors"
	"fmt"

	"github.com/ledgerwatch/turbo-geth/common"
)

const NumberLength = 8

// EncodeBlockNumber encodes a block number as big endian uint64
func EncodeBlockNumber(number uint64) []byte {
	enc := make([]byte, NumberLength)
	binary.BigEndian.PutUint64(enc, number)
	return enc
}

var ErrInvalidSize = errors.New("bit endian number has an invalid size")

func DecodeBlockNumber(number []byte) (uint64, error) {
	if len(number) != NumberLength {
		return 0, fmt.Errorf("%w: %d", ErrInvalidSize, len(number))
	}
	return binary.BigEndian.Uint64(number), nil
}

// headerKey = headerPrefix + num (uint64 big endian) + hash
func HeaderKey(number uint64, hash common.Hash) []byte {
	return append(EncodeBlockNumber(number), hash.Bytes()...)
}

<<<<<<< HEAD
func IsHeaderKey(k []byte) bool {
	l := common.BlockNumberLength + common.HashLength
	if len(k) != l {
		return false
	}

	return !IsHeaderHashKey(k) && !IsHeaderTDKey(k)
}

// headerTDKey = headerPrefix + num (uint64 big endian) + hash + headerTDSuffix
func HeaderTDKey(number uint64, hash common.Hash) []byte {
	return append(HeaderKey(number, hash), HeaderTDSuffix...)
}

func IsHeaderTDKey(k []byte) bool {
	l := common.BlockNumberLength + common.HashLength + 1
	return len(k) == l && bytes.Equal(k[l-1:], HeaderTDSuffix)
}

// headerHashKey = headerPrefix + num (uint64 big endian) + headerHashSuffix
func HeaderHashKey(number uint64) []byte {
	return append(EncodeBlockNumber(number), HeaderHashSuffix...)
}

func CheckCanonicalKey(k []byte) bool {
	return len(k) == NumberLength+len(HeaderHashSuffix) && bytes.Equal(k[NumberLength:], HeaderHashSuffix)
}

func IsHeaderHashKey(k []byte) bool {
	l := common.BlockNumberLength + 1
	return len(k) == l && bytes.Equal(k[l-1:], HeaderHashSuffix)
}

=======
>>>>>>> bedf092c
// blockBodyKey = blockBodyPrefix + num (uint64 big endian) + hash
func BlockBodyKey(number uint64, hash common.Hash) []byte {
	return append(EncodeBlockNumber(number), hash.Bytes()...)
}

// ReceiptsKey = blockN (uint64 big endian)
func ReceiptsKey(blockNumber uint64) []byte {
	newK := make([]byte, 8)
	binary.BigEndian.PutUint64(newK, blockNumber)
	return newK
}

// LogKey = blockN (uint64 big endian) + txId (uint32 big endian)
func LogKey(blockNumber uint64, txId uint32) []byte {
	newK := make([]byte, 8+4)
	binary.BigEndian.PutUint64(newK, blockNumber)
	binary.BigEndian.PutUint32(newK[8:], txId)
	return newK
}

func DecodeBlockBodyKey(key []byte) (uint64, common.Hash, error) {
	if len(key) != NumberLength+32 {
		return 0, common.Hash{}, fmt.Errorf("%w: %d", ErrInvalidSize, len(key))
	}

	number, err := DecodeBlockNumber(key[:NumberLength])
	if err != nil {
		return 0, common.Hash{}, err
	}

	return number, common.BytesToHash(key[NumberLength:]), nil
}

// bloomBitsKey = bloomBitsPrefix + bit (uint16 big endian) + section (uint64 big endian) + hash
func BloomBitsKey(bit uint, section uint64, hash common.Hash) []byte {
	key := append(make([]byte, 10), hash.Bytes()...)

	binary.BigEndian.PutUint16(key[0:], uint16(bit))
	binary.BigEndian.PutUint64(key[2:], section)

	return key
}

// AddrHash + KeyHash
// Only for trie
func GenerateCompositeTrieKey(addressHash common.Hash, seckey common.Hash) []byte {
	compositeKey := make([]byte, 0, common.HashLength+common.HashLength)
	compositeKey = append(compositeKey, addressHash[:]...)
	compositeKey = append(compositeKey, seckey[:]...)
	return compositeKey
}

// AddrHash + incarnation + KeyHash
// For contract storage
func GenerateCompositeStorageKey(addressHash common.Hash, incarnation uint64, seckey common.Hash) []byte {
	compositeKey := make([]byte, 0, common.HashLength+common.IncarnationLength+common.HashLength)
	compositeKey = append(compositeKey, GenerateStoragePrefix(addressHash[:], incarnation)...)
	compositeKey = append(compositeKey, seckey[:]...)
	return compositeKey
}

func ParseCompositeStorageKey(compositeKey []byte) (common.Hash, uint64, common.Hash) {
	prefixLen := common.HashLength + common.IncarnationLength
	addrHash, inc := ParseStoragePrefix(compositeKey[:prefixLen])
	var key common.Hash
	copy(key[:], compositeKey[prefixLen:prefixLen+common.HashLength])
	return addrHash, inc, key
}

// AddrHash + incarnation + KeyHash
// For contract storage (for plain state)
func PlainGenerateCompositeStorageKey(address []byte, incarnation uint64, key []byte) []byte {
	compositeKey := make([]byte, common.AddressLength+common.IncarnationLength+common.HashLength)
	copy(compositeKey, address)
	binary.BigEndian.PutUint64(compositeKey[common.AddressLength:], incarnation)
	copy(compositeKey[common.AddressLength+common.IncarnationLength:], key)
	return compositeKey
}

func PlainParseCompositeStorageKey(compositeKey []byte) (common.Address, uint64, common.Hash) {
	prefixLen := common.AddressLength + common.IncarnationLength
	addr, inc := PlainParseStoragePrefix(compositeKey[:prefixLen])
	var key common.Hash
	copy(key[:], compositeKey[prefixLen:prefixLen+common.HashLength])
	return addr, inc, key
}

// AddrHash + incarnation + StorageHashPrefix
func GenerateCompositeStoragePrefix(addressHash []byte, incarnation uint64, storageHashPrefix []byte) []byte {
	key := make([]byte, common.HashLength+common.IncarnationLength+len(storageHashPrefix))
	copy(key, addressHash)
	binary.BigEndian.PutUint64(key[common.HashLength:], incarnation)
	copy(key[common.HashLength+common.IncarnationLength:], storageHashPrefix)
	return key
}

// address hash + incarnation prefix
func GenerateStoragePrefix(addressHash []byte, incarnation uint64) []byte {
	prefix := make([]byte, common.HashLength+NumberLength)
	copy(prefix, addressHash)
	binary.BigEndian.PutUint64(prefix[common.HashLength:], incarnation)
	return prefix
}

// address hash + incarnation prefix (for plain state)
func PlainGenerateStoragePrefix(address []byte, incarnation uint64) []byte {
	prefix := make([]byte, common.AddressLength+NumberLength)
	copy(prefix, address)
	binary.BigEndian.PutUint64(prefix[common.AddressLength:], incarnation)
	return prefix
}

func PlainParseStoragePrefix(prefix []byte) (common.Address, uint64) {
	var addr common.Address
	copy(addr[:], prefix[:common.AddressLength])
	inc := binary.BigEndian.Uint64(prefix[common.AddressLength : common.AddressLength+common.IncarnationLength])
	return addr, inc
}

func ParseStoragePrefix(prefix []byte) (common.Hash, uint64) {
	var addrHash common.Hash
	copy(addrHash[:], prefix[:common.HashLength])
	inc := binary.BigEndian.Uint64(prefix[common.HashLength : common.HashLength+common.IncarnationLength])
	return addrHash, inc
}

// Key + blockNum
func CompositeKeySuffix(key []byte, timestamp uint64) (composite, encodedTS []byte) {
	encodedTS = EncodeTimestamp(timestamp)
	composite = make([]byte, len(key)+len(encodedTS))
	copy(composite, key)
	copy(composite[len(key):], encodedTS)
	return composite, encodedTS
}<|MERGE_RESOLUTION|>--- conflicted
+++ resolved
@@ -31,42 +31,6 @@
 	return append(EncodeBlockNumber(number), hash.Bytes()...)
 }
 
-<<<<<<< HEAD
-func IsHeaderKey(k []byte) bool {
-	l := common.BlockNumberLength + common.HashLength
-	if len(k) != l {
-		return false
-	}
-
-	return !IsHeaderHashKey(k) && !IsHeaderTDKey(k)
-}
-
-// headerTDKey = headerPrefix + num (uint64 big endian) + hash + headerTDSuffix
-func HeaderTDKey(number uint64, hash common.Hash) []byte {
-	return append(HeaderKey(number, hash), HeaderTDSuffix...)
-}
-
-func IsHeaderTDKey(k []byte) bool {
-	l := common.BlockNumberLength + common.HashLength + 1
-	return len(k) == l && bytes.Equal(k[l-1:], HeaderTDSuffix)
-}
-
-// headerHashKey = headerPrefix + num (uint64 big endian) + headerHashSuffix
-func HeaderHashKey(number uint64) []byte {
-	return append(EncodeBlockNumber(number), HeaderHashSuffix...)
-}
-
-func CheckCanonicalKey(k []byte) bool {
-	return len(k) == NumberLength+len(HeaderHashSuffix) && bytes.Equal(k[NumberLength:], HeaderHashSuffix)
-}
-
-func IsHeaderHashKey(k []byte) bool {
-	l := common.BlockNumberLength + 1
-	return len(k) == l && bytes.Equal(k[l-1:], HeaderHashSuffix)
-}
-
-=======
->>>>>>> bedf092c
 // blockBodyKey = blockBodyPrefix + num (uint64 big endian) + hash
 func BlockBodyKey(number uint64, hash common.Hash) []byte {
 	return append(EncodeBlockNumber(number), hash.Bytes()...)
