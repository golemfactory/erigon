package kv

import (
	"bytes"
	"context"
	"errors"
	"fmt"
	"github.com/ledgerwatch/erigon/log"
	"sync"
	"unsafe"

	"github.com/ledgerwatch/erigon/common"
	"github.com/ledgerwatch/erigon/common/dbutils"
	"github.com/ledgerwatch/erigon/ethdb"
)

var (
	_ ethdb.RwKV           = &SnapshotKV{}
	_ ethdb.RoKV           = &SnapshotKV{}
	_ ethdb.Tx             = &snTX{}
	_ ethdb.BucketMigrator = &snTX{}
	_ ethdb.RwCursor       = &snCursor{}
	_ ethdb.Cursor         = &snCursor{}
)

type SnapshotUpdater interface {
	//UpdateSnapshots(buckets []string, snapshotKV ethdb.RoKV, done chan struct{})
	UpdateSnapshots2(tp string, snapshotKV ethdb.RoKV, done chan struct{})
	HeadersSnapshot() ethdb.RoKV
	BodiesSnapshot() ethdb.RoKV
	StateSnapshot() ethdb.RoKV
	//SnapshotKV(bucket string) ethdb.RoKV
}

type WriteDB interface {
	WriteDB() ethdb.RwKV
}

func NewSnapshotKV() snapshotOpts {
	return snapshotOpts{}
}

type snapshotOpts struct {
	db              ethdb.RwKV
	headersSnapshot ethdb.RoKV
	bodiesSnapshot  ethdb.RoKV
	stateSnapshot   ethdb.RoKV
}

//func (opts snapshotOpts) SnapshotDB(buckets []string, db ethdb.RoKV) snapshotOpts {
//	opts.snapshots = append(opts.snapshots, snapshotData{
//		buckets:  buckets,
//		snapshot: db,
//	})
//	return opts
//}
func (opts snapshotOpts) HeadersSnapshot(kv ethdb.RoKV) snapshotOpts {
	opts.headersSnapshot = kv
	return opts
}
func (opts snapshotOpts) BodiesSnapshot(kv ethdb.RoKV) snapshotOpts {
	opts.bodiesSnapshot = kv
	return opts
}
func (opts snapshotOpts) StateSnapshot(kv ethdb.RoKV) snapshotOpts {
	opts.stateSnapshot = kv
	return opts
}

func (opts snapshotOpts) DB(db ethdb.RwKV) snapshotOpts {
	opts.db = db
	return opts
}

func (opts snapshotOpts) Open() *SnapshotKV {
	return &SnapshotKV{
		headersSnapshot: opts.headersSnapshot,
		bodiesSnapshot:  opts.bodiesSnapshot,
		stateSnapshot:   opts.stateSnapshot,
		db:              opts.db,
	}
}

type SnapshotKV struct {
	db              ethdb.RwKV
	headersSnapshot ethdb.RoKV
	bodiesSnapshot  ethdb.RoKV
	stateSnapshot   ethdb.RoKV
	mtx             sync.RWMutex
}

func (s *SnapshotKV) View(ctx context.Context, f func(tx ethdb.Tx) error) error {
	snTX, err := s.BeginRo(ctx)
	if err != nil {
		return err
	}
	defer snTX.Rollback()
	return f(snTX)
}

func (s *SnapshotKV) Update(ctx context.Context, f func(tx ethdb.RwTx) error) error {
	tx, err := s.BeginRw(ctx)
	if err != nil {
		return err
	}
	defer tx.Rollback()

	err = f(tx)
	if err == nil {
		return tx.Commit()
	}
	return err
}

func (s *SnapshotKV) Close() {
	defer s.db.Close()
	s.mtx.Lock()
	defer s.mtx.Unlock()
	if s.headersSnapshot != nil {
		defer s.headersSnapshot.Close()
	}
	if s.bodiesSnapshot != nil {
		defer s.bodiesSnapshot.Close()
	}
	if s.stateSnapshot != nil {
		defer s.stateSnapshot.Close()
	}
}

func (s *SnapshotKV) UpdateSnapshots2(tp string, snapshotKV ethdb.RoKV, done chan struct{}) {
	var toClose ethdb.RoKV
	s.mtx.Lock()
	defer s.mtx.Unlock()
	switch {
	case tp == "headers":
		toClose = s.headersSnapshot
		s.headersSnapshot = snapshotKV
	case tp == "bodies":
		toClose = s.bodiesSnapshot
		s.bodiesSnapshot = snapshotKV
	case tp == "state":
		toClose = s.stateSnapshot
		s.stateSnapshot = snapshotKV
	default:
		log.Error("incorrect type", "tp", tp)
	}

	go func() {
		if toClose != nil {
			toClose.Close()
		}
		done <- struct{}{}
		log.Info("old snapshot closed", "tp", tp)
	}()
}

func (s *SnapshotKV) WriteDB() ethdb.RwKV {
	return s.db
}
func (s *SnapshotKV) HeadersSnapshot() ethdb.RoKV {
	return s.headersSnapshot
}
func (s *SnapshotKV) BodiesSnapshot() ethdb.RoKV {
	return s.bodiesSnapshot
}
func (s *SnapshotKV) StateSnapshot() ethdb.RoKV {
	return s.stateSnapshot
}

<<<<<<< HEAD
func (s *SnapshotKV) CollectMetrics() {
	s.db.CollectMetrics()
}

func (s *SnapshotKV) snapsthotsTx(ctx context.Context) (ethdb.Tx, ethdb.Tx, ethdb.Tx, error) {
	var headersTX, bodiesTX, stateTX ethdb.Tx
	var err error
	defer func() {
		if err != nil {
			if headersTX != nil {
				headersTX.Rollback()
			}
			if bodiesTX != nil {
				bodiesTX.Rollback()
			}
			if stateTX != nil {
				stateTX.Rollback()
			}
		}
	}()
	if s.headersSnapshot != nil {
		headersTX, err = s.headersSnapshot.BeginRo(ctx)
		if err != nil {
			return nil, nil, nil, err
		}
	}
	if s.bodiesSnapshot != nil {
		bodiesTX, err = s.bodiesSnapshot.BeginRo(ctx)
		if err != nil {
			return nil, nil, nil, err
		}
	}
	if s.stateSnapshot != nil {
		stateTX, err = s.stateSnapshot.BeginRo(ctx)
		if err != nil {
			return nil, nil, nil, err
		}
	}
	return headersTX, bodiesTX, stateTX, nil
}
=======
>>>>>>> 24a76a00
func (s *SnapshotKV) BeginRo(ctx context.Context) (ethdb.Tx, error) {
	dbTx, err := s.db.BeginRo(ctx)
	if err != nil {
		return nil, err
	}
	headersTX, bodiesTX, stateTX, err := s.snapsthotsTx(ctx)
	if err != nil {
		return nil, err
	}
	return &snTX{
		dbTX:      dbTx,
		headersTX: headersTX,
		bodiesTX:  bodiesTX,
		stateTX:   stateTX,
	}, nil
}

func (s *SnapshotKV) BeginRw(ctx context.Context) (ethdb.RwTx, error) {
	dbTx, err := s.db.BeginRw(ctx)
	if err != nil {
		return nil, err
	}

	headersTX, bodiesTX, stateTX, err := s.snapsthotsTx(ctx)
	if err != nil {
		return nil, err
	}

	return &snTX{
		dbTX:      dbTx,
		headersTX: headersTX,
		bodiesTX:  bodiesTX,
		stateTX:   stateTX,
	}, nil
}

func (s *SnapshotKV) AllBuckets() dbutils.BucketsCfg {
	return s.db.AllBuckets()
}

var ErrUnavailableSnapshot = errors.New("unavailable snapshot")

type snTX struct {
	dbTX      ethdb.Tx
	headersTX ethdb.Tx
	bodiesTX  ethdb.Tx
	stateTX   ethdb.Tx
}

type DBTX interface {
	DBTX() ethdb.RwTx
}

func (s *snTX) DBTX() ethdb.RwTx {
	return s.dbTX.(ethdb.RwTx)
}
func (s *snTX) RwCursor(bucket string) (ethdb.RwCursor, error) {
	tx, err := s.getSnapshotTX(bucket)
	if err != nil && !errors.Is(err, ErrUnavailableSnapshot) {
		panic(err.Error())
	}
	//process only db buckets
	if errors.Is(err, ErrUnavailableSnapshot) {
		return s.dbTX.(ethdb.RwTx).RwCursor(bucket)
	}
	dbCursor, err := s.dbTX.(ethdb.RwTx).RwCursor(bucket)
	if err != nil {
		return nil, err
	}
	snCursor2, err := tx.Cursor(bucket)
	if err != nil {
		return nil, err
	}
	return &snCursor{
		dbCursor: dbCursor,
		snCursor: snCursor2,
	}, nil

}

func (s *snTX) DropBucket(bucket string) error {
	return s.dbTX.(ethdb.BucketMigrator).DropBucket(bucket)
}

func (s *snTX) CreateBucket(bucket string) error {
	return s.dbTX.(ethdb.BucketMigrator).CreateBucket(bucket)
}

func (s *snTX) ExistsBucket(bucket string) bool {
	return s.dbTX.(ethdb.BucketMigrator).ExistsBucket(bucket)
}

func (s *snTX) ClearBucket(bucket string) error {
	return s.dbTX.(ethdb.BucketMigrator).ClearBucket(bucket)
}

func (s *snTX) ExistingBuckets() ([]string, error) {
	return s.dbTX.(ethdb.BucketMigrator).ExistingBuckets()
}

func (s *snTX) Cursor(bucket string) (ethdb.Cursor, error) {
	tx, err := s.getSnapshotTX(bucket)
	if err != nil && !errors.Is(err, ErrUnavailableSnapshot) {
		panic(err.Error())
	}
	//process only db buckets
	if errors.Is(err, ErrUnavailableSnapshot) {
		return s.dbTX.Cursor(bucket)
	}
	dbCursor, err := s.dbTX.Cursor(bucket)
	if err != nil {
		return nil, err
	}
	snCursor2, err := tx.Cursor(bucket)
	if err != nil {
		return nil, err
	}
	return &snCursor{
		dbCursor: dbCursor,
		snCursor: snCursor2,
	}, nil
}

func (s *snTX) CursorDupSort(bucket string) (ethdb.CursorDupSort, error) {
	tx, err := s.getSnapshotTX(bucket)
	if err != nil && !errors.Is(err, ErrUnavailableSnapshot) {
		panic(err.Error())
	}
	//process only db buckets
	if errors.Is(err, ErrUnavailableSnapshot) {
		return s.dbTX.CursorDupSort(bucket)
	}
	dbc, err := s.dbTX.CursorDupSort(bucket)
	if err != nil {
		return nil, err
	}
	sncbc, err := tx.CursorDupSort(bucket)
	if err != nil {
		return nil, err
	}
	return &snCursorDup{
		dbc,
		sncbc,
		snCursor{
			dbCursor: dbc,
			snCursor: sncbc,
		},
	}, nil
}

func (s *snTX) RwCursorDupSort(bucket string) (ethdb.RwCursorDupSort, error) {
	c, err := s.CursorDupSort(bucket)
	if err != nil {
		return nil, err
	}
	return c.(ethdb.RwCursorDupSort), nil
}
func (s *snTX) GetOne(bucket string, key []byte) (val []byte, err error) {
	v, err := s.dbTX.GetOne(bucket, key)
	if err != nil {
		return nil, err
	}
	if len(v) == 0 {
		snTx, innerErr := s.getSnapshotTX(bucket)
		if innerErr != nil && !errors.Is(innerErr, ErrUnavailableSnapshot) {
			return nil, innerErr
		}
		//process only db buckets
		if errors.Is(innerErr, ErrUnavailableSnapshot) {
			return v, nil
		}
		v, err = snTx.GetOne(bucket, key)
		if err != nil {
			return nil, err
		}
		if bytes.Equal(v, DeletedValue) {
			return nil, nil
		}
		return v, nil
	}
	return v, nil
}

func (s *snTX) Put(bucket string, k, v []byte) error { return s.dbTX.(ethdb.RwTx).Put(bucket, k, v) }
func (s *snTX) Append(bucket string, k, v []byte) error {
	return s.dbTX.(ethdb.RwTx).Append(bucket, k, v)
}
func (s *snTX) AppendDup(bucket string, k, v []byte) error {
	return s.dbTX.(ethdb.RwTx).AppendDup(bucket, k, v)
}
func (s *snTX) Delete(bucket string, k, v []byte) error {
	return s.dbTX.(ethdb.RwTx).Put(bucket, k, DeletedValue)
}

func (s *snTX) CollectMetrics() {
	if rw, ok := s.dbTX.(ethdb.RwTx); ok {
		rw.CollectMetrics()
	}
}

func (s *snTX) getSnapshotTX(bucket string) (ethdb.Tx, error) {
	var tx ethdb.Tx
	switch bucket {
	case dbutils.HeadersBucket:
		tx = s.headersTX
	case dbutils.BlockBodyPrefix:
		fallthrough
	case dbutils.EthTx:
		tx = s.bodiesTX
	case dbutils.PlainStateBucket:
		fallthrough
	case dbutils.PlainContractCodeBucket:
		fallthrough
	case dbutils.CodeBucket:
		tx = s.stateTX
	}
	if tx == nil {
		return nil, fmt.Errorf("%s  %w", bucket, ErrUnavailableSnapshot)
	}
	return tx, nil
}

func (s *snTX) Has(bucket string, key []byte) (bool, error) {
	v, err := s.dbTX.Has(bucket, key)
	if err != nil {
		return false, err
	}
	if !v {
		snTx, err := s.getSnapshotTX(bucket)
		if err != nil && !errors.Is(err, ErrUnavailableSnapshot) {
			return false, err
		}
		//process only db buckets
		if errors.Is(err, ErrUnavailableSnapshot) {
			return v, nil
		}

		v, err := snTx.GetOne(bucket, key)
		if err != nil {
			return false, err
		}
		if bytes.Equal(v, DeletedValue) {
			return false, nil
		}

		return true, nil
	}
	return v, nil
}

func (s *snTX) ForEach(bucket string, fromPrefix []byte, walker func(k, v []byte) error) error {
	c, err := s.Cursor(bucket)
	if err != nil {
		return err
	}
	defer c.Close()

	for k, v, err := c.Seek(fromPrefix); k != nil; k, v, err = c.Next() {
		if err != nil {
			return err
		}
		if err := walker(k, v); err != nil {
			return err
		}
	}
	return nil
}

func (s *snTX) ForPrefix(bucket string, prefix []byte, walker func(k, v []byte) error) error {
	c, err := s.Cursor(bucket)
	if err != nil {
		return err
	}
	defer c.Close()

	for k, v, err := c.Seek(prefix); k != nil; k, v, err = c.Next() {
		if err != nil {
			return err
		}
		if !bytes.HasPrefix(k, prefix) {
			break
		}
		if err := walker(k, v); err != nil {
			return err
		}
	}
	return nil
}
func (s *snTX) ForAmount(bucket string, fromPrefix []byte, amount uint32, walker func(k, v []byte) error) error {
	c, err := s.Cursor(bucket)
	if err != nil {
		return err
	}
	defer c.Close()

	for k, v, err := c.Seek(fromPrefix); k != nil && amount > 0; k, v, err = c.Next() {
		if err != nil {
			return err
		}
		if err := walker(k, v); err != nil {
			return err
		}
		amount--
	}
	return nil
}

func (s *snTX) Commit() error {
	defer s.snapshotsRollback()
	return s.dbTX.Commit()
}
func (s *snTX) snapshotsRollback() {
	if s.headersTX != nil {
		defer s.headersTX.Rollback()
	}
	if s.bodiesTX != nil {
		defer s.bodiesTX.Rollback()
	}
	if s.stateTX != nil {
		defer s.stateTX.Rollback()
	}
}
func (s *snTX) Rollback() {
	defer s.snapshotsRollback()
	s.dbTX.Rollback()
}

func (s *snTX) BucketSize(bucket string) (uint64, error) {
	return s.dbTX.BucketSize(bucket)
}

func (s *snTX) IncrementSequence(bucket string, amount uint64) (uint64, error) {
	return s.dbTX.(ethdb.RwTx).IncrementSequence(bucket, amount)
}

func (s *snTX) ReadSequence(bucket string) (uint64, error) {
	return s.dbTX.ReadSequence(bucket)
}

func (s *snTX) CHandle() unsafe.Pointer {
	return s.dbTX.CHandle()
}

func (s *snTX) BucketExists(bucket string) (bool, error) {
	return s.dbTX.(ethdb.BucketsMigrator).BucketExists(bucket)
}

func (s *snTX) ClearBuckets(buckets ...string) error {
	return s.dbTX.(ethdb.BucketsMigrator).ClearBuckets(buckets...)
}

func (s *snTX) DropBuckets(buckets ...string) error {
	return s.dbTX.(ethdb.BucketsMigrator).DropBuckets(buckets...)
}

var DeletedValue = []byte{0}

type snCursor struct {
	dbCursor ethdb.Cursor
	snCursor ethdb.Cursor

	currentKey []byte
}

func (s *snCursor) First() ([]byte, []byte, error) {
	var err error
	lastDBKey, lastDBVal, err := s.dbCursor.First()
	if err != nil {
		return nil, nil, err
	}

	lastSNDBKey, lastSNDBVal, err := s.snCursor.First()
	if err != nil {
		return nil, nil, err
	}
	cmp, br := common.KeyCmp(lastDBKey, lastSNDBKey)
	if br {
		return nil, nil, nil
	}

	if cmp <= 0 {
		s.saveCurrent(lastDBKey)
		return lastDBKey, lastDBVal, nil
	}
	s.saveCurrent(lastSNDBKey)
	return lastSNDBKey, lastSNDBVal, nil
}

func (s *snCursor) Seek(seek []byte) ([]byte, []byte, error) {
	dbKey, dbVal, err := s.dbCursor.Seek(seek)
	if err != nil && !errors.Is(err, ethdb.ErrKeyNotFound) {
		return nil, nil, err
	}
	sndbKey, sndbVal, err := s.snCursor.Seek(seek)
	if err != nil && !errors.Is(err, ethdb.ErrKeyNotFound) {
		return nil, nil, err
	}

	if bytes.Equal(dbKey, seek) && dbVal != nil {
		return dbKey, dbVal, err
	}
	if bytes.Equal(sndbKey, seek) && sndbVal != nil {
		return sndbKey, sndbVal, err
	}
	cmp, _ := common.KeyCmp(dbKey, sndbKey)
	if cmp <= 0 {
		s.saveCurrent(dbKey)
		return dbKey, dbVal, nil
	}
	s.saveCurrent(sndbKey)
	return sndbKey, sndbVal, nil
}

func (s *snCursor) SeekExact(key []byte) ([]byte, []byte, error) {
	k, v, err := s.dbCursor.SeekExact(key)
	if err != nil {
		return nil, nil, err
	}
	if bytes.Equal(v, DeletedValue) {
		return nil, nil, nil
	}
	if v == nil {
		k, v, err = s.snCursor.SeekExact(key)
		s.saveCurrent(k)
		return k, v, err
	}
	s.saveCurrent(k)
	return k, v, err
}

func (s *snCursor) iteration(dbNextElement func() ([]byte, []byte, error), sndbNextElement func() ([]byte, []byte, error), cmpFunc func(kdb, ksndb []byte) (int, bool)) ([]byte, []byte, error) {
	var err error
	var noDBNext, noSnDBNext bool
	//current returns error on empty bucket
	lastDBKey, lastDBVal, err := s.dbCursor.Current()
	if err != nil {
		var innerErr error
		lastDBKey, lastDBVal, innerErr = dbNextElement()
		if innerErr != nil {
			return nil, nil, fmt.Errorf("get current from db %w inner %v", err, innerErr)
		}
		noDBNext = true
	}

	lastSNDBKey, lastSNDBVal, err := s.snCursor.Current()
	if err != nil {
		var innerErr error
		lastSNDBKey, lastSNDBVal, innerErr = sndbNextElement()
		if innerErr != nil {
			return nil, nil, fmt.Errorf("get current from snapshot %w inner %v", err, innerErr)
		}
		noSnDBNext = true
	}

	cmp, br := cmpFunc(lastDBKey, lastSNDBKey)
	if br {
		return nil, nil, nil
	}

	//todo Seek fastpath
	if cmp > 0 {
		if !noSnDBNext {
			lastSNDBKey, lastSNDBVal, err = sndbNextElement()
			if err != nil {
				return nil, nil, err
			}

			if currentKeyCmp, _ := common.KeyCmp(s.currentKey, lastDBKey); len(lastSNDBKey) == 0 && currentKeyCmp >= 0 && len(s.currentKey) > 0 {
				lastDBKey, lastDBVal, err = dbNextElement()
			}
			if err != nil {
				return nil, nil, err
			}
		}
	}

	//current receives last acceptable key. If it is empty
	if cmp < 0 {
		if !noDBNext {
			lastDBKey, lastDBVal, err = dbNextElement()
			if err != nil {
				return nil, nil, err
			}
			if currentKeyCmp, _ := common.KeyCmp(s.currentKey, lastSNDBKey); len(lastDBKey) == 0 && currentKeyCmp >= 0 && len(s.currentKey) > 0 {
				lastSNDBKey, lastSNDBVal, err = sndbNextElement()
			}
			if err != nil {
				return nil, nil, err
			}
		}
	}
	if cmp == 0 {
		if !noDBNext {
			lastDBKey, lastDBVal, err = dbNextElement()
			if err != nil {
				return nil, nil, err
			}
		}
		if !noSnDBNext {
			lastSNDBKey, lastSNDBVal, err = sndbNextElement()
			if err != nil {
				return nil, nil, err
			}
		}
	}

	cmp, br = cmpFunc(lastDBKey, lastSNDBKey)
	if br {
		return nil, nil, nil
	}
	if cmp <= 0 {
		return lastDBKey, lastDBVal, nil
	}

	return lastSNDBKey, lastSNDBVal, nil
}

func (s *snCursor) Next() ([]byte, []byte, error) {
	k, v, err := s.iteration(s.dbCursor.Next, s.snCursor.Next, common.KeyCmp) //f(s.dbCursor.Next, s.snCursor.Next)
	if err != nil {
		return nil, nil, err
	}
	for bytes.Equal(v, DeletedValue) {
		k, v, err = s.iteration(s.dbCursor.Next, s.snCursor.Next, common.KeyCmp) // f(s.dbCursor.Next, s.snCursor.Next)
		if err != nil {
			return nil, nil, err
		}

	}
	s.saveCurrent(k)
	return k, v, nil
}

func (s *snCursor) Prev() ([]byte, []byte, error) {
	k, v, err := s.iteration(s.dbCursor.Prev, s.snCursor.Prev, func(kdb, ksndb []byte) (int, bool) {
		cmp, br := KeyCmpBackward(kdb, ksndb)
		return -1 * cmp, br
	})
	if err != nil {
		return nil, nil, err
	}
	for cmp, _ := KeyCmpBackward(k, s.currentKey); bytes.Equal(v, DeletedValue) || cmp >= 0; cmp, _ = KeyCmpBackward(k, s.currentKey) {
		k, v, err = s.iteration(s.dbCursor.Prev, s.snCursor.Prev, func(kdb, ksndb []byte) (int, bool) {
			cmp, br := KeyCmpBackward(kdb, ksndb)
			return -1 * cmp, br
		})
		if err != nil {
			return nil, nil, err
		}
	}
	s.saveCurrent(k)
	return k, v, nil
}

func (s *snCursor) Last() ([]byte, []byte, error) {
	var err error
	lastSNDBKey, lastSNDBVal, err := s.snCursor.Last()
	if err != nil {
		return nil, nil, err
	}
	lastDBKey, lastDBVal, err := s.dbCursor.Last()
	if err != nil {
		return nil, nil, err
	}
	cmp, br := KeyCmpBackward(lastDBKey, lastSNDBKey)
	if br {
		return nil, nil, nil
	}

	if cmp >= 0 {
		s.saveCurrent(lastDBKey)
		return lastDBKey, lastDBVal, nil
	}
	s.saveCurrent(lastSNDBKey)
	return lastSNDBKey, lastSNDBVal, nil
}

func (s *snCursor) Current() ([]byte, []byte, error) {
	k, v, err := s.dbCursor.Current()
	if bytes.Equal(k, s.currentKey) {
		return k, v, err
	}
	return s.snCursor.Current()
}

func (s *snCursor) Put(k, v []byte) error {
	return s.dbCursor.(ethdb.RwCursor).Put(k, v)
}

func (s *snCursor) Append(k []byte, v []byte) error {
	return s.dbCursor.(ethdb.RwCursor).Append(k, v)
}

func (s *snCursor) Delete(k, v []byte) error {
	return s.dbCursor.(ethdb.RwCursor).Put(k, DeletedValue)
}

func (s *snCursor) DeleteCurrent() error {
	panic("implement me")
}

func (s *snCursor) Count() (uint64, error) {
	panic("implement me")
}

func (s *snCursor) Close() {
	s.dbCursor.Close()
	s.snCursor.Close()
}

type snCursorDup struct {
	dbCursorDup   ethdb.CursorDupSort
	sndbCursorDup ethdb.CursorDupSort
	snCursor
}

func (c *snCursorDup) SeekBothExact(key, value []byte) ([]byte, []byte, error) {
	k, v, err := c.dbCursorDup.SeekBothExact(key, value)
	if err != nil {
		return nil, nil, err
	}
	if v == nil {
		k, v, err = c.sndbCursorDup.SeekBothExact(key, value)
		c.saveCurrent(k)
		return k, v, err
	}
	c.saveCurrent(k)
	return k, v, err

}

func (c *snCursorDup) SeekBothRange(key, value []byte) ([]byte, error) {
	dbVal, err := c.dbCursorDup.SeekBothRange(key, value)
	if err != nil {
		return nil, err
	}
	snDBVal, err := c.sndbCursorDup.SeekBothRange(key, value)
	if err != nil {
		return nil, err
	}

	if dbVal == nil {
		c.saveCurrent(key)
		return dbVal, nil
	}

	return snDBVal, nil
}

func (c *snCursorDup) FirstDup() ([]byte, error) {
	panic("implement me")
}

func (c *snCursorDup) NextDup() ([]byte, []byte, error) {
	panic("implement me")
}

func (c *snCursorDup) NextNoDup() ([]byte, []byte, error) {
	panic("implement me")
}

func (c *snCursorDup) LastDup() ([]byte, error) {
	panic("implement me")
}

func (c *snCursorDup) CountDuplicates() (uint64, error) {
	panic("implement me")
}

func (c *snCursorDup) DeleteCurrentDuplicates() error {
	panic("implement me")
}

func (c *snCursorDup) AppendDup(key, value []byte) error {
	panic("implement me")
}

func (s *snCursor) saveCurrent(k []byte) {
	if k != nil {
		s.currentKey = common.CopyBytes(k)
	}
}

func KeyCmpBackward(key1, key2 []byte) (int, bool) {
	switch {
	case len(key1) == 0 && len(key2) == 0:
		return 0, true
	case len(key1) == 0 && len(key2) != 0:
		return -1, false
	case len(key1) != 0 && len(key2) == 0:
		return 1, false
	default:
		return bytes.Compare(key1, key2), false
	}
}

type KvData struct {
	K []byte
	V []byte
}

func GenStateData(data []KvData) (ethdb.RwKV, error) {
	snapshot := NewMDBX().WithBucketsConfig(func(defaultBuckets dbutils.BucketsCfg) dbutils.BucketsCfg {
		return dbutils.BucketsCfg{
			dbutils.PlainStateBucket: dbutils.BucketConfigItem{},
		}
	}).InMem().MustOpen()

	err := snapshot.Update(context.Background(), func(tx ethdb.RwTx) error {
		c, err := tx.RwCursor(dbutils.PlainStateBucket)
		if err != nil {
			return err
		}
		for i := range data {
			innerErr := c.Put(data[i].K, data[i].V)
			if innerErr != nil {
				return innerErr
			}
		}
		return nil
	})
	if err != nil {
		return nil, err
	}
	return snapshot, nil
}

//type cursorSnapshotDupsort struct {
//
//}
//
//func (c *cursorSnapshotDupsort) First() ([]byte, []byte, error) {
//	panic("implement me")
//}
//
//func (c *cursorSnapshotDupsort) Seek(seek []byte) ([]byte, []byte, error) {
//	panic("implement me")
//}
//
//func (c *cursorSnapshotDupsort) SeekExact(key []byte) ([]byte, []byte, error) {
//	panic("implement me")
//}
//
//func (c *cursorSnapshotDupsort) Next() ([]byte, []byte, error) {
//	panic("implement me")
//}
//
//func (c *cursorSnapshotDupsort) Prev() ([]byte, []byte, error) {
//	panic("implement me")
//}
//
//func (c *cursorSnapshotDupsort) Last() ([]byte, []byte, error) {
//	panic("implement me")
//}
//
//func (c *cursorSnapshotDupsort) Current() ([]byte, []byte, error) {
//	panic("implement me")
//}
//
//func (c *cursorSnapshotDupsort) Put(k, v []byte) error {
//	panic("implement me")
//}
//
//func (c *cursorSnapshotDupsort) Append(k []byte, v []byte) error {
//	panic("implement me")
//}
//
//func (c *cursorSnapshotDupsort) Delete(k, v []byte) error {
//	panic("implement me")
//}
//
//func (c *cursorSnapshotDupsort) DeleteCurrent() error {
//	panic("implement me")
//}
//
//func (c *cursorSnapshotDupsort) Count() (uint64, error) {
//	panic("implement me")
//}
//
//func (c *cursorSnapshotDupsort) Close() {
//	panic("implement me")
//}
//
//
////dupsort
//func (c *cursorSnapshotDupsort) SeekBothExact(key, value []byte) ([]byte, []byte, error) {
//	panic("implement me")
//}
//
//func (c *cursorSnapshotDupsort) SeekBothRange(key, value []byte) ([]byte, []byte, error) {
//	panic("implement me")
//}
//
//func (c *cursorSnapshotDupsort) FirstDup() ([]byte, error) {
//	panic("implement me")
//}
//
//func (c *cursorSnapshotDupsort) NextDup() ([]byte, []byte, error) {
//	panic("implement me")
//}
//
//func (c *cursorSnapshotDupsort) NextNoDup() ([]byte, []byte, error) {
//	panic("implement me")
//}
//
//func (c *cursorSnapshotDupsort) LastDup(k []byte) ([]byte, error) {
//	panic("implement me")
//}
//
//func (c *cursorSnapshotDupsort) CountDuplicates() (uint64, error) {
//	panic("implement me")
//}
//
//func (c *cursorSnapshotDupsort) DeleteCurrentDuplicates() error {
//	panic("implement me")
//}
//
//func (c *cursorSnapshotDupsort) AppendDup(key, value []byte) error {
//	panic("implement me")
//}<|MERGE_RESOLUTION|>--- conflicted
+++ resolved
@@ -167,11 +167,6 @@
 	return s.stateSnapshot
 }
 
-<<<<<<< HEAD
-func (s *SnapshotKV) CollectMetrics() {
-	s.db.CollectMetrics()
-}
-
 func (s *SnapshotKV) snapsthotsTx(ctx context.Context) (ethdb.Tx, ethdb.Tx, ethdb.Tx, error) {
 	var headersTX, bodiesTX, stateTX ethdb.Tx
 	var err error
@@ -208,8 +203,6 @@
 	}
 	return headersTX, bodiesTX, stateTX, nil
 }
-=======
->>>>>>> 24a76a00
 func (s *SnapshotKV) BeginRo(ctx context.Context) (ethdb.Tx, error) {
 	dbTx, err := s.db.BeginRo(ctx)
 	if err != nil {
