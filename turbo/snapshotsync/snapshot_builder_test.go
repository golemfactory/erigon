package snapshotsync

import (
	"bytes"
	"context"
	"encoding/binary"
	"errors"
	"github.com/ledgerwatch/erigon/log"
	"math"
	"os"
	"path"
	"sync"
	"sync/atomic"
	"testing"
	"time"

	"github.com/stretchr/testify/require"

	"github.com/ledgerwatch/erigon/common"
	"github.com/ledgerwatch/erigon/common/dbutils"
	"github.com/ledgerwatch/erigon/ethdb"
)

//Testcase plan
//Step 1. Generate headers from 0 to 11.
//Step 2. Run in a separate goroutine snapshot with epoch 10 blocks.
//Step 3. Wait until the snapshot builder passes the first cycle. It must generate a new snapshot and remove duplicate data from
//the main database. After it we must check that headers from 0 to 10 is in snapshot and headers 11 is in the main DB.
//Stap 4. Begin new Ro tx and generate data from 11 to 20. Snapshot migration must be blocked by Ro tx on the replace snapshot stage.
//After 3 seconds, we rollback Ro tx, and migration must continue without any errors.
// Step 5. We need to check that the new snapshot contains headers from 0 to 20, the headers bucket in the main database is empty,
// it started seeding a new snapshot and removed the old one.
func TestSnapshotMigratorStage(t *testing.T) {
<<<<<<< HEAD
	log.Root().SetHandler(log.LvlFilterHandler(log.LvlInfo, log.StreamHandler(os.Stderr, log.TerminalFormat(true))))
=======
	//log.Root().SetHandler(log.LvlFilterHandler(log.LvlInfo, log.StreamHandler(os.Stderr, log.TerminalFormat(true))))
>>>>>>> a4ff299a
	var err error
	dir := t.TempDir()

	defer func() {
		if err != nil {
			t.Log(err, dir)
		}
		err = os.RemoveAll(dir)
		if err != nil {
			t.Log(err)
		}

	}()
	snapshotsDir := path.Join(dir, "snapshots")
	err = os.Mkdir(snapshotsDir, os.ModePerm)
	if err != nil {
		t.Fatal(err)
	}
	btCli, err := New(snapshotsDir, true, "12345123451234512345")
	if err != nil {
		t.Fatal(err)
	}
	btCli.trackers = [][]string{}

	db := ethdb.NewSnapshotKV().DB(ethdb.MustOpenKV(path.Join(dir, "chaindata"))).Open()
	quit := make(chan struct{})
	defer func() {
		close(quit)
	}()

	sb := &SnapshotMigrator2{
		snapshotsDir: snapshotsDir,
		replaceChan:  make(chan struct{}),
		useMdbx: true,
	}
	currentSnapshotBlock := uint64(10)
	tx, err := db.BeginRw(context.Background())
	if err != nil {
		t.Error(err)
		panic(err)
	}
	defer tx.Rollback()
	err = GenerateHeaderData(tx, 0, 11)
	if err != nil {
		t.Error(err)
		panic(err)
	}

	err = tx.Commit()
	if err != nil {
		t.Error(err)
		panic(err)
	}
	generateChan := make(chan int)
	StageSyncStep := func() {
		tx, err := db.BeginRw(context.Background())
		if err != nil {
			t.Error(err)
			panic(err)
		}
		defer tx.Rollback()

		select {
		case newHeight := <-generateChan:
			err = GenerateHeaderData(tx, int(currentSnapshotBlock), newHeight)
			if err != nil {
				t.Error(err)
			}
			currentSnapshotBlock = CalculateEpoch(uint64(newHeight), 10)
		default:

		}

		err = sb.AsyncStages(currentSnapshotBlock, db, tx, btCli, true)
		if err != nil {
			t.Error(err)
			panic(err)
		}

		err = sb.SyncStages(currentSnapshotBlock, db, tx)
		if err != nil {
			t.Error(err)
			panic(err)
		}

		_, err = sb.Final(tx)
		if err != nil {
			t.Error(err)
			panic(err)
		}

		err = tx.Commit()
		if err != nil {
			t.Error(err)
			panic(err)
		}
		time.Sleep(time.Second)
	}
	wg := sync.WaitGroup{}
	wg.Add(1)

	go func() {
		so := sync.Once{}
		//this gorutine emulates staged sync.
		for {
			select {
			case <-quit:
				db.Close()
				return
			default:
				StageSyncStep()
<<<<<<< HEAD
				//mark that migration started
				so.Do(func() {
					wg.Done()
				})
			}
		}
	}()
	//wait until migration start
	wg.Wait()
	for atomic.LoadUint64(&sb.started) > 0 {
=======
			}
		}
	}()

	for !(sb.Finished(10)) {
>>>>>>> a4ff299a
		time.Sleep(time.Millisecond * 100)
	}

	//note. We need here only main database.
	rotx, err := db.WriteDB().BeginRo(context.Background())
	require.NoError(t, err)
	defer rotx.Rollback()
	roc, err := rotx.Cursor(dbutils.HeadersBucket)
	require.NoError(t, err)
	var headerNumber uint64
	headerNumber = 11

	err = ethdb.Walk(roc, []byte{}, 0, func(k, v []byte) (bool, error) {
		require.Equal(t, dbutils.HeaderKey(headerNumber, common.Hash{uint8(headerNumber)}), k)
		headerNumber++
		return true, nil
	})
	if err != nil {
		t.Fatal(err)
	}
	if headerNumber != 12 {
		t.Fatal(headerNumber)
	}
	rotx.Rollback()

	snokv := db.SnapshotKV(dbutils.HeadersBucket).(ethdb.RwKV)
	snRoTx, err := snokv.BeginRo(context.Background())
	require.NoError(t, err)
	headersCursor, err := snRoTx.Cursor(dbutils.HeadersBucket)
	require.NoError(t, err)
	headerNumber = 0
	err = ethdb.Walk(headersCursor, []byte{}, 0, func(k, v []byte) (bool, error) {
		if !bytes.Equal(k, dbutils.HeaderKey(headerNumber, common.Hash{uint8(headerNumber)})) {
			t.Fatal(k)
		}
		headerNumber++

		return true, nil
	})
	snRoTx.Rollback()
	if err != nil {
		t.Fatal(err)
	}
	if headerNumber != 11 {
		t.Fatal(headerNumber)
	}

	headerNumber = 0
	err = db.View(context.Background(), func(tx ethdb.Tx) error {
		headersC, err := tx.Cursor(dbutils.HeadersBucket)
		if err != nil {
			return err
		}
		defer headersC.Close()

		return ethdb.ForEach(headersC, func(k, v []byte) (bool, error) {
			if !bytes.Equal(k, dbutils.HeaderKey(headerNumber, common.Hash{uint8(headerNumber)})) {
				t.Fatal(k)
			}
			headerNumber++
			return true, nil
		})
	})
	if err != nil {
		t.Fatal(err)
	}

	if headerNumber != 12 {
		t.Fatal(headerNumber)
	}

	trnts := btCli.Torrents()
	if len(trnts) != 1 {
		t.Fatal("incorrect len", trnts)
	}

	err = db.View(context.Background(), func(tx ethdb.Tx) error {
		v, err := tx.GetOne(dbutils.BittorrentInfoBucket, dbutils.CurrentHeadersSnapshotHash)
		if err != nil {
			t.Fatal(err)
		}
		if !bytes.Equal(v, trnts[0].Bytes()) {
			t.Fatal("incorrect bytes", common.Bytes2Hex(v), common.Bytes2Hex(trnts[0].Bytes()))
		}

		v, err = tx.GetOne(dbutils.BittorrentInfoBucket, dbutils.CurrentHeadersSnapshotBlock)
		if err != nil {
			t.Fatal(err)
		}
		if binary.BigEndian.Uint64(v) != 10 {
			t.Fatal("incorrect snapshot")
		}

		return nil
	})
	if err != nil {
		t.Fatal(err)
	}

	roTX, err := db.BeginRo(context.Background())
	if err != nil {
		t.Fatal(err)
	}
	//just start snapshot transaction
	// it can't be empty slice but shouldn't be in main db
<<<<<<< HEAD
	_, err = roTX.GetOne(dbutils.HeadersBucket, []byte{112, 3})
=======
	_, err = roTX.GetOne(dbutils.HeadersBucket, []byte{1})
>>>>>>> a4ff299a
	if err != nil {
		t.Fatal(err)
	}
	defer roTX.Rollback()

	generateChan <- 20

	rollbacked := false
	//3s - just to be sure that it blocks here
<<<<<<< HEAD
	c := time.After(time.Second * 5)
	for atomic.LoadUint64(&sb.started) > 0 || atomic.LoadUint64(&sb.HeadersCurrentSnapshot) != 20 {
=======
	c := time.After(time.Second * 3)
	for !(sb.Finished(20)) {
>>>>>>> a4ff299a
		select {
		case <-c:
			roTX.Rollback()
			rollbacked = true
		default:
		}
		time.Sleep(time.Millisecond * 100)
	}
	if !rollbacked {
		t.Log("it's not possible to close db without rollback. something went wrong")
	}

	rotx, err = db.WriteDB().BeginRo(context.Background())
	require.NoError(t, err)
	defer rotx.Rollback()
	roc, err = rotx.Cursor(dbutils.HeadersBucket)
	require.NoError(t, err)

	err = ethdb.Walk(roc, []byte{}, 0, func(k, v []byte) (bool, error) {
		t.Fatal("main db must be empty here", k)
		return true, nil
	})
	if err != nil {
		t.Fatal(err)
	}

	headerNumber = 0
	snRoTx, err = db.SnapshotKV(dbutils.HeadersBucket).(ethdb.RwKV).BeginRo(context.Background())
	require.NoError(t, err)
	headersCursor, err = snRoTx.Cursor(dbutils.HeadersBucket)
	require.NoError(t, err)
	err = ethdb.Walk(headersCursor, []byte{}, 0, func(k, v []byte) (bool, error) {
<<<<<<< HEAD
		if !bytes.Equal(k, dbutils.HeaderKey(headerNumber, common.Hash{uint8(headerNumber)})) {
			t.Fatal(k)
		}
		headerNumber++

		return true, nil
	})
	snRoTx.Rollback()
	if err != nil {
		t.Fatal(err)
	}

	if headerNumber != 21 {
		t.Fatal(headerNumber)
	}
	headerNumber = 0
	err = db.View(context.Background(), func(tx ethdb.Tx) error {
		c, err := tx.Cursor(dbutils.HeadersBucket)
		if err != nil {
			return err
		}
		defer c.Close()
		return ethdb.ForEach(c, func(k, v []byte) (bool, error) {
			if !bytes.Equal(k, dbutils.HeaderKey(headerNumber, common.Hash{uint8(headerNumber)})) {
				t.Fatal(k)
			}
			headerNumber++

			return true, nil
		})
	})
	if err != nil {
		t.Fatal(err)
	}
	if headerNumber != 21 {
		t.Fatal(headerNumber)
	}

	trnts = btCli.Torrents()
	if len(trnts) != 1 {
		t.Fatal("incorrect len", trnts)
	}
	err = db.View(context.Background(), func(tx ethdb.Tx) error {
		v, err := tx.GetOne(dbutils.BittorrentInfoBucket, dbutils.CurrentHeadersSnapshotHash)
		if err != nil {
			t.Fatal(err)
		}
		if !bytes.Equal(v, trnts[0].Bytes()) {
			t.Fatal("incorrect bytes", common.Bytes2Hex(v), common.Bytes2Hex(trnts[0].Bytes()))
		}

		v, err = tx.GetOne(dbutils.BittorrentInfoBucket, dbutils.CurrentHeadersSnapshotBlock)
		if err != nil {
			t.Fatal(err)
		}
		if binary.BigEndian.Uint64(v) != 20 {
			t.Fatal("incorrect snapshot")
		}
		return nil
	})
	if err != nil {
		t.Fatal(err)
	}
	if _, err = os.Stat(SnapshotName(snapshotsDir, "headers", 10)); os.IsExist(err) {
		t.Fatal("snapshot exsists")
	} else {
		//just not to confuse defer
		err = nil
	}
}

func TestSnapshotMigratorStageSyncMode(t *testing.T) {
	log.Root().SetHandler(log.LvlFilterHandler(log.LvlInfo, log.StreamHandler(os.Stderr, log.TerminalFormat(true))))
	var err error
	dir := t.TempDir()

	defer func() {
		if err != nil {
			t.Log(err, dir)
		}
		err = os.RemoveAll(dir)
		if err != nil {
			t.Log(err)
		}

	}()
	snapshotsDir := path.Join(dir, "snapshots")
	err = os.Mkdir(snapshotsDir, os.ModePerm)
	if err != nil {
		t.Fatal(err)
	}
	btCli, err := New(snapshotsDir, true, "12345123451234512345")
	if err != nil {
		t.Fatal(err)
	}
	btCli.trackers = [][]string{}

	db := ethdb.NewSnapshotKV().DB(ethdb.MustOpenKV(path.Join(dir, "chaindata"))).Open()
	quit := make(chan struct{})
	defer func() {
		close(quit)
	}()

	sb := &SnapshotMigrator2{
		snapshotsDir: snapshotsDir,
		replaceChan:  make(chan struct{}),
		useMdbx: true,
	}

	tx, err := db.BeginRw(context.Background())
	if err != nil {
		t.Error(err)
		panic(err)
	}
	defer tx.Rollback()
	err = GenerateHeaderData(tx, 0, 11)
	if err != nil {
		t.Error(err)
		panic(err)
	}

	err = tx.Commit()
	if err != nil {
		t.Error(err)
		panic(err)
	}

	writeStep := func(currentSnapshotBlock uint64) {
		writeTX, writeErr := db.BeginRw(context.Background())
		if writeErr != nil {
			t.Fatal(writeErr)
		}
		defer writeTX.Rollback()
		writeErr = sb.SyncStages(currentSnapshotBlock, db, writeTX)
		if writeErr != nil {
			t.Fatal(writeErr)
		}

		writeErr = writeTX.Commit()
		if writeErr != nil {
			t.Fatal(writeErr)
		}
	}

	StageSyncStep := func(currentSnapshotBlock uint64) {
		t.Helper()
		rotx, err := db.BeginRo(context.Background())
		if err != nil {
			t.Error(err)
			panic(err)
		}
		defer rotx.Rollback()

		err = sb.AsyncStages(currentSnapshotBlock, db, rotx, btCli, false)
		if err != nil {
			t.Fatal(err)
		}
		rotx.Rollback()
	}
	StageSyncStep(10)
	for !sb.Replaced() {
		//wait until all txs of old snapshot closed
	}
	writeStep(10)

	for atomic.LoadUint64(&sb.started) > 0 {
		roTx, err := db.BeginRo(context.Background())
		if err != nil {
			t.Fatal(err)
		}

		_, err = sb.Final(roTx)
		if err != nil {
			t.Fatal(err)
		}
		roTx.Rollback()
		time.Sleep(time.Millisecond * 100)
	}

	//note. We need here only main database.
	rotx, err := db.WriteDB().BeginRo(context.Background())
	require.NoError(t, err)
	defer rotx.Rollback()
	roc, err := rotx.Cursor(dbutils.HeadersBucket)
	require.NoError(t, err)
	var headerNumber uint64
	headerNumber = 11

	err = ethdb.Walk(roc, []byte{}, 0, func(k, v []byte) (bool, error) {
		require.Equal(t, dbutils.HeaderKey(headerNumber, common.Hash{uint8(headerNumber)}), k)
		headerNumber++
		return true, nil
	})
	if err != nil {
		t.Fatal(err)
	}
	if headerNumber != 12 {
		t.Fatal(headerNumber)
	}
	rotx.Rollback()

	snokv := db.SnapshotKV(dbutils.HeadersBucket).(ethdb.RwKV)
	snRoTx, err := snokv.BeginRo(context.Background())
	require.NoError(t, err)
	headersCursor, err := snRoTx.Cursor(dbutils.HeadersBucket)
	require.NoError(t, err)
	headerNumber = 0
	err = ethdb.Walk(headersCursor, []byte{}, 0, func(k, v []byte) (bool, error) {
		if !bytes.Equal(k, dbutils.HeaderKey(headerNumber, common.Hash{uint8(headerNumber)})) {
			t.Fatal(k)
		}
		headerNumber++

		return true, nil
	})
	snRoTx.Rollback()
	if err != nil {
		t.Fatal(err)
	}
	if headerNumber != 11 {
		t.Fatal(headerNumber)
	}

	headerNumber = 0
	err = db.View(context.Background(), func(tx ethdb.Tx) error {
		headersC, err := tx.Cursor(dbutils.HeadersBucket)
		if err != nil {
			return err
		}
		defer headersC.Close()

		return ethdb.ForEach(headersC, func(k, v []byte) (bool, error) {
			if !bytes.Equal(k, dbutils.HeaderKey(headerNumber, common.Hash{uint8(headerNumber)})) {
				t.Fatal(k)
			}
			headerNumber++
			return true, nil
		})
	})
	if err != nil {
		t.Fatal(err)
	}

	if headerNumber != 12 {
		t.Fatal(headerNumber)
	}

	trnts := btCli.Torrents()
	if len(trnts) != 1 {
		t.Fatal("incorrect len", trnts)
	}

	err = db.View(context.Background(), func(tx ethdb.Tx) error {
		v, err := tx.GetOne(dbutils.BittorrentInfoBucket, dbutils.CurrentHeadersSnapshotHash)
		if err != nil {
			t.Fatal(err)
		}
		if !bytes.Equal(v, trnts[0].Bytes()) {
			t.Fatal("incorrect bytes", common.Bytes2Hex(v), common.Bytes2Hex(trnts[0].Bytes()))
		}

		v, err = tx.GetOne(dbutils.BittorrentInfoBucket, dbutils.CurrentHeadersSnapshotBlock)
		if err != nil {
			t.Fatal(err)
		}
		if binary.BigEndian.Uint64(v) != 10 {
			t.Fatal("incorrect snapshot")
		}

		return nil
	})
	if err != nil {
		t.Fatal(err)
	}

	tx, err = db.BeginRw(context.Background())
	if err != nil {
		t.Fatal(err)
	}
	defer tx.Rollback()
	err = GenerateHeaderData(tx, 12, 20)
	if err != nil {
		t.Fatal(err)
	}

	err = tx.Commit()
	if err != nil {
		t.Fatal(err)
	}

	wg := sync.WaitGroup{}
	wg.Add(1)
	rollbacked := false
	go func() {
		c := time.After(time.Second * 3)

		roTX, err := db.BeginRo(context.Background())
		if err != nil {
			wg.Done()

			t.Error(err)
		}
		//just start snapshot transaction
		// it can't be empty slice but shouldn't be in main db
		_, err = roTX.GetOne(dbutils.HeadersBucket, []byte{1})
		if err != nil {
			wg.Done()
			t.Error(err)
		}
		wg.Done()
		<-c
		rollbacked = true
		roTX.Rollback()
	}()
	//wait until read tx start
	wg.Wait()

	StageSyncStep(20)
	for !sb.Replaced() {
		//wait until all txs of old snapshot closed
	}
	writeStep(20)

	for atomic.LoadUint64(&sb.started) > 0 {
		roTx, err := db.BeginRo(context.Background())
		if err != nil {
			t.Fatal(err)
		}
		_, err = sb.Final(roTx)
		if err != nil {
			t.Fatal(err)
		}
		roTx.Rollback()
		time.Sleep(time.Millisecond * 1000)
	}

	if !rollbacked {
		t.Log("it's not possible to close db without rollback. something went wrong")
	}

	rotx, err = db.WriteDB().BeginRo(context.Background())
	require.NoError(t, err)
	defer rotx.Rollback()
	roc, err = rotx.Cursor(dbutils.HeadersBucket)
	require.NoError(t, err)

	err = ethdb.Walk(roc, []byte{}, 0, func(k, v []byte) (bool, error) {
		t.Fatal("main db must be empty here", k)
		return true, nil
	})
	if err != nil {
		t.Fatal(err)
	}
	rotx.Rollback()
	headerNumber = 0
	snRoTx, err = db.SnapshotKV(dbutils.HeadersBucket).(ethdb.RwKV).BeginRo(context.Background())
	require.NoError(t, err)
	headersCursor, err = snRoTx.Cursor(dbutils.HeadersBucket)
	require.NoError(t, err)
	err = ethdb.Walk(headersCursor, []byte{}, 0, func(k, v []byte) (bool, error) {
=======
>>>>>>> a4ff299a
		if !bytes.Equal(k, dbutils.HeaderKey(headerNumber, common.Hash{uint8(headerNumber)})) {
			t.Fatal(k)
		}
		headerNumber++

		return true, nil
	})
	snRoTx.Rollback()
	if err != nil {
		t.Fatal(err)
	}

	if headerNumber != 21 {
		t.Fatal(headerNumber)
	}
	headerNumber = 0
	err = db.View(context.Background(), func(tx ethdb.Tx) error {
		c, err := tx.Cursor(dbutils.HeadersBucket)
		if err != nil {
			return err
		}
		defer c.Close()
		return ethdb.ForEach(c, func(k, v []byte) (bool, error) {
			if !bytes.Equal(k, dbutils.HeaderKey(headerNumber, common.Hash{uint8(headerNumber)})) {
				t.Fatal(k)
			}
			headerNumber++

			return true, nil
		})
	})
	if err != nil {
		t.Fatal(err)
	}
	if headerNumber != 21 {
		t.Fatal(headerNumber)
	}

	trnts = btCli.Torrents()
	if len(trnts) != 1 {
		t.Fatal("incorrect len", trnts)
	}
	err = db.View(context.Background(), func(tx ethdb.Tx) error {
		v, err := tx.GetOne(dbutils.BittorrentInfoBucket, dbutils.CurrentHeadersSnapshotHash)
		if err != nil {
			t.Fatal(err)
		}
		if !bytes.Equal(v, trnts[0].Bytes()) {
			t.Fatal("incorrect bytes", common.Bytes2Hex(v), common.Bytes2Hex(trnts[0].Bytes()))
		}

		v, err = tx.GetOne(dbutils.BittorrentInfoBucket, dbutils.CurrentHeadersSnapshotBlock)
		if err != nil {
			t.Fatal(err)
		}
		if binary.BigEndian.Uint64(v) != 20 {
			t.Fatal("incorrect snapshot")
		}
		return nil
	})
	if err != nil {
		t.Fatal(err)
	}
	if _, err = os.Stat(SnapshotName(snapshotsDir, "headers", 10)); os.IsExist(err) {
		t.Fatal("snapshot exsists")
	} else {
		//just not to confuse defer
		err = nil
	}

}

func GenerateHeaderData(tx ethdb.RwTx, from, to int) error {
	var err error
	if to > math.MaxInt8 {
		return errors.New("greater than uint8")
	}
	for i := from; i <= to; i++ {
		err = tx.Put(dbutils.HeadersBucket, dbutils.HeaderKey(uint64(i), common.Hash{uint8(i)}), []byte{uint8(i), uint8(i), uint8(i)})
		if err != nil {
			return err
		}
		err = tx.Put(dbutils.HeaderCanonicalBucket, dbutils.EncodeBlockNumber(uint64(i)), common.Hash{uint8(i)}.Bytes())
		if err != nil {
			return err
		}
	}
	return nil
}<|MERGE_RESOLUTION|>--- conflicted
+++ resolved
@@ -31,11 +31,7 @@
 // Step 5. We need to check that the new snapshot contains headers from 0 to 20, the headers bucket in the main database is empty,
 // it started seeding a new snapshot and removed the old one.
 func TestSnapshotMigratorStage(t *testing.T) {
-<<<<<<< HEAD
-	log.Root().SetHandler(log.LvlFilterHandler(log.LvlInfo, log.StreamHandler(os.Stderr, log.TerminalFormat(true))))
-=======
 	//log.Root().SetHandler(log.LvlFilterHandler(log.LvlInfo, log.StreamHandler(os.Stderr, log.TerminalFormat(true))))
->>>>>>> a4ff299a
 	var err error
 	dir := t.TempDir()
 
@@ -147,7 +143,6 @@
 				return
 			default:
 				StageSyncStep()
-<<<<<<< HEAD
 				//mark that migration started
 				so.Do(func() {
 					wg.Done()
@@ -158,13 +153,6 @@
 	//wait until migration start
 	wg.Wait()
 	for atomic.LoadUint64(&sb.started) > 0 {
-=======
-			}
-		}
-	}()
-
-	for !(sb.Finished(10)) {
->>>>>>> a4ff299a
 		time.Sleep(time.Millisecond * 100)
 	}
 
@@ -270,11 +258,7 @@
 	}
 	//just start snapshot transaction
 	// it can't be empty slice but shouldn't be in main db
-<<<<<<< HEAD
 	_, err = roTX.GetOne(dbutils.HeadersBucket, []byte{112, 3})
-=======
-	_, err = roTX.GetOne(dbutils.HeadersBucket, []byte{1})
->>>>>>> a4ff299a
 	if err != nil {
 		t.Fatal(err)
 	}
@@ -284,13 +268,8 @@
 
 	rollbacked := false
 	//3s - just to be sure that it blocks here
-<<<<<<< HEAD
 	c := time.After(time.Second * 5)
 	for atomic.LoadUint64(&sb.started) > 0 || atomic.LoadUint64(&sb.HeadersCurrentSnapshot) != 20 {
-=======
-	c := time.After(time.Second * 3)
-	for !(sb.Finished(20)) {
->>>>>>> a4ff299a
 		select {
 		case <-c:
 			roTX.Rollback()
@@ -323,7 +302,6 @@
 	headersCursor, err = snRoTx.Cursor(dbutils.HeadersBucket)
 	require.NoError(t, err)
 	err = ethdb.Walk(headersCursor, []byte{}, 0, func(k, v []byte) (bool, error) {
-<<<<<<< HEAD
 		if !bytes.Equal(k, dbutils.HeaderKey(headerNumber, common.Hash{uint8(headerNumber)})) {
 			t.Fatal(k)
 		}
@@ -684,8 +662,6 @@
 	headersCursor, err = snRoTx.Cursor(dbutils.HeadersBucket)
 	require.NoError(t, err)
 	err = ethdb.Walk(headersCursor, []byte{}, 0, func(k, v []byte) (bool, error) {
-=======
->>>>>>> a4ff299a
 		if !bytes.Equal(k, dbutils.HeaderKey(headerNumber, common.Hash{uint8(headerNumber)})) {
 			t.Fatal(k)
 		}
