--- conflicted
+++ resolved
@@ -375,9 +375,6 @@
 	initialCycle := false
 	highestSeenHeader := uint64(chain.TopBlock.NumberU64())
 	if err := StageLoopStep(ms.Ctx, ms.DB, ms.Sync, highestSeenHeader, ms.ChainConfig, notifier, initialCycle, nil, ms.UpdateHead, nil); err != nil {
-<<<<<<< HEAD
-		return err
-=======
 		if !errors.Is(err, common.ErrStopped) {
 			return err
 		}
@@ -385,7 +382,6 @@
 	// Check if the latest header was imported or rolled back
 	if rawdb.ReadHeader(ethdb.NewObjectDatabase(ms.DB), chain.TopBlock.Hash(), chain.TopBlock.NumberU64()) == nil {
 		return fmt.Errorf("did not import block %d %x", chain.TopBlock.NumberU64(), chain.TopBlock.Hash())
->>>>>>> 0b17e5dc
 	}
 	return nil
 }