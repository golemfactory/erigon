--- conflicted
+++ resolved
@@ -657,11 +657,7 @@
 		log.Info("Successfully sealed new block", "number", block.Number(), "sealhash", sealHash, "hash", block.Hash(),
 			"elapsed", common.PrettyDuration(time.Since(createdAt)), "difficulty", block.Difficulty())
 	} else {
-<<<<<<< HEAD
-		if err := stagedsync.InsertBlockInStages(w.chain.ChainDb(), w.chain.Config(), w.engine, block, w.chain); err != nil {
-=======
-		if _, err := stagedsync.InsertBlockInStages(w.chain.ChainDb(), w.chain.Config(), &vm.Config{}, w.chain.Engine(), block, true /* checkRoot */); err != nil {
->>>>>>> 9db5debc
+		if _, err := stagedsync.InsertBlockInStages(w.chain.ChainDb(), w.chain.Config(), &vm.Config{}, w.engine, block, true /* checkRoot */); err != nil {
 			log.Error("Failed writing block to chain", "err", err)
 			return
 		}
