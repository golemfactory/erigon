// Copyright 2014 The go-ethereum Authors
// This file is part of the go-ethereum library.
//
// The go-ethereum library is free software: you can redistribute it and/or modify
// it under the terms of the GNU Lesser General Public License as published by
// the Free Software Foundation, either version 3 of the License, or
// (at your option) any later version.
//
// The go-ethereum library is distributed in the hope that it will be useful,
// but WITHOUT ANY WARRANTY; without even the implied warranty of
// MERCHANTABILITY or FITNESS FOR A PARTICULAR PURPOSE. See the
// GNU Lesser General Public License for more details.
//
// You should have received a copy of the GNU Lesser General Public License
// along with the go-ethereum library. If not, see <http://www.gnu.org/licenses/>.

// Package eth implements the Ethereum protocol.
package eth

import (
	"context"
	"crypto/ecdsa"
	"crypto/tls"
	"crypto/x509"
	"errors"
	"fmt"
	"io/ioutil"
	"math/big"
	"os"
	"path"
	"reflect"
	"runtime"
	"sync"
	"sync/atomic"
	"time"

	"github.com/holiman/uint256"
	"google.golang.org/grpc"
	"google.golang.org/grpc/credentials"

	ethereum "github.com/ledgerwatch/turbo-geth"
	"github.com/ledgerwatch/turbo-geth/common"
	"github.com/ledgerwatch/turbo-geth/common/etl"
	"github.com/ledgerwatch/turbo-geth/consensus"
	"github.com/ledgerwatch/turbo-geth/consensus/clique"
	"github.com/ledgerwatch/turbo-geth/consensus/ethash"
	"github.com/ledgerwatch/turbo-geth/consensus/process"
	"github.com/ledgerwatch/turbo-geth/core"
	"github.com/ledgerwatch/turbo-geth/core/bloombits"
	"github.com/ledgerwatch/turbo-geth/core/rawdb"
	"github.com/ledgerwatch/turbo-geth/core/types"
	"github.com/ledgerwatch/turbo-geth/core/vm"
	"github.com/ledgerwatch/turbo-geth/crypto"
	"github.com/ledgerwatch/turbo-geth/eth/downloader"
	"github.com/ledgerwatch/turbo-geth/eth/ethconfig"
	"github.com/ledgerwatch/turbo-geth/eth/ethutils"
	"github.com/ledgerwatch/turbo-geth/eth/gasprice"
	"github.com/ledgerwatch/turbo-geth/eth/protocols/eth"
	"github.com/ledgerwatch/turbo-geth/eth/stagedsync"
	"github.com/ledgerwatch/turbo-geth/eth/stagedsync/stages"
	"github.com/ledgerwatch/turbo-geth/ethdb"
	"github.com/ledgerwatch/turbo-geth/ethdb/remote/remotedbserver"
	"github.com/ledgerwatch/turbo-geth/event"
	"github.com/ledgerwatch/turbo-geth/internal/ethapi"
	"github.com/ledgerwatch/turbo-geth/log"
	"github.com/ledgerwatch/turbo-geth/miner"
	"github.com/ledgerwatch/turbo-geth/node"
	"github.com/ledgerwatch/turbo-geth/p2p"
	"github.com/ledgerwatch/turbo-geth/p2p/enode"
	"github.com/ledgerwatch/turbo-geth/params"
	"github.com/ledgerwatch/turbo-geth/rpc"
	"github.com/ledgerwatch/turbo-geth/turbo/snapshotsync"
	"github.com/ledgerwatch/turbo-geth/turbo/snapshotsync/bittorrent"
)

// Config contains the configuration options of the ETH protocol.
// Deprecated: use ethconfig.Config instead.
type Config = ethconfig.Config

// Ethereum implements the Ethereum full node service.
type Ethereum struct {
	config *ethconfig.Config

	// Handlers
	txPool             *core.TxPool
	blockchain         *core.BlockChain
	handler            *handler
	ethDialCandidates  enode.Iterator
	snapDialCandidates enode.Iterator

	// DB interfaces
	chainDb    ethdb.Database // Block chain database
	chainKV    ethdb.RwKV     // Same as chainDb, but different interface
	privateAPI *grpc.Server

<<<<<<< HEAD
	eventMux       *event.TypeMux
	engine         *process.RemoteEngine
	accountManager *accounts.Manager
=======
	eventMux *event.TypeMux
	engine   consensus.Engine
>>>>>>> 6af12888

	bloomRequests chan chan *bloombits.Retrieval // Channel receiving bloom data retrieval requests

	APIBackend *EthAPIBackend

	miner     *miner.Miner
	gasPrice  *uint256.Int
	etherbase common.Address
	signer    *ecdsa.PrivateKey

	networkID     uint64
	netRPCService *ethapi.PublicNetAPI

	p2pServer *p2p.Server

	torrentClient *bittorrent.Client

	lock        sync.RWMutex // Protects the variadic fields (e.g. gas price and etherbase)
	events      *remotedbserver.Events
	chainConfig *params.ChainConfig
	genesisHash common.Hash
}

// New creates a new Ethereum object (including the
// initialisation of the common Ethereum object)
func New(stack *node.Node, config *ethconfig.Config) (*Ethereum, error) {
	// Ensure configuration values are compatible and sane
	if !config.SyncMode.IsValid() {
		return nil, fmt.Errorf("invalid sync mode %d", config.SyncMode)
	}
	if config.Miner.GasPrice == nil || config.Miner.GasPrice.Cmp(common.Big0) <= 0 {
		log.Warn("Sanitizing invalid miner gas price", "provided", config.Miner.GasPrice, "updated", ethconfig.Defaults.Miner.GasPrice)
		config.Miner.GasPrice = new(big.Int).Set(ethconfig.Defaults.Miner.GasPrice)
	}
	if !config.Pruning && config.TrieDirtyCache > 0 {
		if config.SnapshotCache > 0 {
			config.TrieCleanCache += config.TrieDirtyCache * 3 / 5
			config.SnapshotCache += config.TrieDirtyCache * 2 / 5
		} else {
			config.TrieCleanCache += config.TrieDirtyCache
		}
		config.TrieDirtyCache = 0
	}

	tmpdir := path.Join(stack.Config().DataDir, etl.TmpDirName)

	// Assemble the Ethereum object
	var chainDb ethdb.Database
	var err error
	if config.EnableDebugProtocol {
		if err = os.RemoveAll("simulator"); err != nil {
			return nil, fmt.Errorf("removing simulator db: %w", err)
		}
		chainDb = ethdb.MustOpen("simulator")
	} else {
		chainDb, err = stack.OpenDatabaseWithFreezer("chaindata", tmpdir)
		if err != nil {
			return nil, err
		}
	}

	chainConfig, genesisHash, genesisErr := core.SetupGenesisBlockWithOverride(chainDb, config.Genesis, config.OverrideBerlin, config.StorageMode.History, false /* overwrite */)

	if _, ok := genesisErr.(*params.ConfigCompatError); genesisErr != nil && !ok {
		return nil, genesisErr
	}
	log.Info("Initialised chain configuration", "config", chainConfig)

	var torrentClient *bittorrent.Client
	if config.SyncMode == downloader.StagedSync && config.SnapshotMode != (snapshotsync.SnapshotMode{}) && config.NetworkID == params.MainnetChainConfig.ChainID.Uint64() {
		if config.ExternalSnapshotDownloaderAddr != "" {
			cli, cl, innerErr := snapshotsync.NewClient(config.ExternalSnapshotDownloaderAddr)
			if innerErr != nil {
				return nil, innerErr
			}
			defer cl() //nolint

			_, innerErr = cli.Download(context.Background(), &snapshotsync.DownloadSnapshotRequest{
				NetworkId: config.NetworkID,
				Type:      config.SnapshotMode.ToSnapshotTypes(),
			})
			if innerErr != nil {
				return nil, innerErr
			}

			waitDownload := func() (map[snapshotsync.SnapshotType]*snapshotsync.SnapshotsInfo, error) {
				snapshotReadinessCheck := func(mp map[snapshotsync.SnapshotType]*snapshotsync.SnapshotsInfo, tp snapshotsync.SnapshotType) bool {
					if mp[tp].Readiness != int32(100) {
						log.Info("Downloading", "snapshot", tp, "%", mp[tp].Readiness)
						return false
					}
					return true
				}
				for {
					mp := make(map[snapshotsync.SnapshotType]*snapshotsync.SnapshotsInfo)
					snapshots, err1 := cli.Snapshots(context.Background(), &snapshotsync.SnapshotsRequest{NetworkId: config.NetworkID})
					if err1 != nil {
						return nil, err1
					}
					for i := range snapshots.Info {
						if mp[snapshots.Info[i].Type].SnapshotBlock < snapshots.Info[i].SnapshotBlock && snapshots.Info[i] != nil {
							mp[snapshots.Info[i].Type] = snapshots.Info[i]
						}
					}

					downloaded := true
					if config.SnapshotMode.Headers {
						if !snapshotReadinessCheck(mp, snapshotsync.SnapshotType_headers) {
							downloaded = false
						}
					}
					if config.SnapshotMode.Bodies {
						if !snapshotReadinessCheck(mp, snapshotsync.SnapshotType_bodies) {
							downloaded = false
						}
					}
					if config.SnapshotMode.State {
						if !snapshotReadinessCheck(mp, snapshotsync.SnapshotType_state) {
							downloaded = false
						}
					}
					if config.SnapshotMode.Receipts {
						if !snapshotReadinessCheck(mp, snapshotsync.SnapshotType_receipts) {
							downloaded = false
						}
					}
					if downloaded {
						return mp, nil
					}
					time.Sleep(time.Second * 10)
				}
			}
			downloadedSnapshots, innerErr := waitDownload()
			if innerErr != nil {
				return nil, innerErr
			}
			snapshotKV := chainDb.(ethdb.HasRwKV).RwKV()

			snapshotKV, innerErr = snapshotsync.WrapBySnapshotsFromDownloader(snapshotKV, downloadedSnapshots)
			if innerErr != nil {
				return nil, innerErr
			}
			chainDb.(ethdb.HasRwKV).SetRwKV(snapshotKV)
			innerErr = snapshotsync.PostProcessing(chainDb, config.SnapshotMode, downloadedSnapshots)
			if innerErr != nil {
				return nil, innerErr
			}
		} else {
			var dbPath string
			dbPath, err = stack.Config().ResolvePath("snapshots")
			if err != nil {
				return nil, err
			}
			torrentClient, err = bittorrent.New(dbPath, config.SnapshotSeeding)
			if err != nil {
				return nil, err
			}

			err = torrentClient.Load(chainDb)
			if err != nil {
				return nil, err
			}
			err = torrentClient.AddSnapshotsTorrents(context.Background(), chainDb, config.NetworkID, config.SnapshotMode)
			if err == nil {
				torrentClient.Download()
				snapshotKV := chainDb.(ethdb.HasRwKV).RwKV()
				mp, innerErr := torrentClient.GetSnapshots(chainDb, config.NetworkID)
				if innerErr != nil {
					return nil, innerErr
				}

				snapshotKV, innerErr = snapshotsync.WrapBySnapshotsFromDownloader(snapshotKV, mp)
				if innerErr != nil {
					return nil, innerErr
				}
				chainDb.(ethdb.HasRwKV).SetRwKV(snapshotKV)
				innerErr = snapshotsync.PostProcessing(chainDb, config.SnapshotMode, mp)
				if innerErr != nil {
					return nil, innerErr
				}
			} else {
				log.Error("There was an error in snapshot init. Swithing to regular sync", "err", err)
			}
		}
	}

	eth := &Ethereum{
<<<<<<< HEAD
		config:         config,
		chainDb:        chainDb,
		chainKV:        chainDb.(ethdb.HasKV).KV(),
		eventMux:       stack.EventMux(),
		accountManager: stack.AccountManager(),
		networkID:      config.NetworkID,
		etherbase:      config.Miner.Etherbase,
		bloomRequests:  make(chan chan *bloombits.Retrieval),
		p2pServer:      stack.Server(),
		torrentClient:  torrentClient,
		chainConfig:    chainConfig,
		genesisHash:    genesisHash,
=======
		config:        config,
		chainDb:       chainDb,
		chainKV:       chainDb.(ethdb.HasRwKV).RwKV(),
		eventMux:      stack.EventMux(),
		engine:        ethconfig.CreateConsensusEngine(chainConfig, &config.Ethash, config.Miner.Notify, config.Miner.Noverify, chainDb),
		networkID:     config.NetworkID,
		etherbase:     config.Miner.Etherbase,
		bloomRequests: make(chan chan *bloombits.Retrieval),
		p2pServer:     stack.Server(),
		torrentClient: torrentClient,
		chainConfig:   chainConfig,
		genesisHash:   genesisHash,
>>>>>>> 6af12888
	}
	eth.gasPrice, _ = uint256.FromBig(config.Miner.GasPrice)

	var consensusConfig interface{}

	if chainConfig.Clique != nil {
		consensusConfig = &config.Clique
	} else {
		consensusConfig = &config.Ethash
	}

	eth.engine = ethconfig.CreateConsensusEngine(chainConfig, consensusConfig, config.Miner.Notify, config.Miner.Noverify)

	log.Info("Initialising Ethereum protocol", "network", config.NetworkID)

	bcVersion := rawdb.ReadDatabaseVersion(chainDb)
	var dbVer = "<nil>"
	if bcVersion != nil {
		dbVer = fmt.Sprintf("%d", *bcVersion)
	}

	if !config.SkipBcVersionCheck {
		if bcVersion != nil && *bcVersion > core.BlockChainVersion {
			return nil, fmt.Errorf("database version is v%d, Geth %s only supports v%d", *bcVersion, params.VersionWithMeta, core.BlockChainVersion)
		} else if bcVersion == nil || *bcVersion < core.BlockChainVersion {
			log.Warn("Upgrade blockchain database version", "from", dbVer, "to", core.BlockChainVersion)
			if err2 := rawdb.WriteDatabaseVersion(chainDb, core.BlockChainVersion); err2 != nil {
				return nil, err2
			}
		}
	}

	err = ethdb.SetStorageModeIfNotExist(chainDb, config.StorageMode)
	if err != nil {
		return nil, err
	}

	sm, err := ethdb.GetStorageModeFromDB(chainDb)
	if err != nil {
		return nil, err
	}
	if !reflect.DeepEqual(sm, config.StorageMode) {
		return nil, errors.New("mode is " + config.StorageMode.ToString() + " original mode is " + sm.ToString())
	}

	if err = stagedsync.UpdateMetrics(chainDb); err != nil {
		return nil, err
	}

	vmConfig, cacheConfig := BlockchainRuntimeConfig(config)
	txCacher := core.NewTxSenderCacher(runtime.NumCPU())
	eth.blockchain, err = core.NewBlockChain(chainDb, cacheConfig, chainConfig, eth.engine, vmConfig, eth.shouldPreserve, txCacher)
	if err != nil {
		return nil, err
	}
	if config.SyncMode != downloader.StagedSync {
		_, err = eth.blockchain.GetTrieDbState()
		if err != nil {
			return nil, err
		}
	}

	eth.blockchain.EnableReceipts(config.StorageMode.Receipts)
	eth.blockchain.EnableTxLookupIndex(config.StorageMode.TxIndex)

	// Rewind the chain in case of an incompatible config upgrade.
	if compat, ok := genesisErr.(*params.ConfigCompatError); ok {
		log.Warn("Rewinding chain to upgrade configuration", "err", compat)
		eth.blockchain.SetHead(compat.RewindTo)
		err = rawdb.WriteChainConfig(chainDb, genesisHash, chainConfig)
		if err != nil {
			return nil, err
		}
	}

	if config.TxPool.Journal != "" {
		config.TxPool.Journal, err = stack.ResolvePath(config.TxPool.Journal)
		if err != nil {
			return nil, err
		}
	}

	eth.txPool = core.NewTxPool(config.TxPool, chainConfig, chainDb, txCacher)

	stagedSync := config.StagedSync

	// setting notifier to support streaming events to rpc daemon
	eth.events = remotedbserver.NewEvents()
	if stagedSync == nil {
		// if there is not stagedsync, we create one with the custom notifier
		stagedSync = stagedsync.New(stagedsync.DefaultStages(), stagedsync.DefaultUnwindOrder(), stagedsync.OptionalParameters{Notifier: eth.events})
	} else {
		// otherwise we add one if needed
		if stagedSync.Notifier == nil {
			stagedSync.Notifier = eth.events
		}
	}

	mining := stagedsync.New(stagedsync.MiningStages(), stagedsync.MiningUnwindOrder(), stagedsync.OptionalParameters{})

	var ethashApi *ethash.API
	if casted, ok := eth.Engine().(*ethash.Ethash); ok {
		ethashApi = casted.APIs(nil)[1].Service.(*ethash.API)
	}
	if stack.Config().PrivateApiAddr != "" {
		if stack.Config().TLSConnection {
			// load peer cert/key, ca cert
			var creds credentials.TransportCredentials

			if stack.Config().TLSCACert != "" {
				var peerCert tls.Certificate
				var caCert []byte
				peerCert, err = tls.LoadX509KeyPair(stack.Config().TLSCertFile, stack.Config().TLSKeyFile)
				if err != nil {
					log.Error("load peer cert/key error:%v", err)
					return nil, err
				}
				caCert, err = ioutil.ReadFile(stack.Config().TLSCACert)
				if err != nil {
					log.Error("read ca cert file error:%v", err)
					return nil, err
				}
				caCertPool := x509.NewCertPool()
				caCertPool.AppendCertsFromPEM(caCert)
				creds = credentials.NewTLS(&tls.Config{
					Certificates: []tls.Certificate{peerCert},
					ClientCAs:    caCertPool,
					ClientAuth:   tls.RequireAndVerifyClientCert,
				})
			} else {
				creds, err = credentials.NewServerTLSFromFile(stack.Config().TLSCertFile, stack.Config().TLSKeyFile)
			}

			if err != nil {
				return nil, err
			}
			eth.privateAPI, err = remotedbserver.StartGrpc(chainDb.(ethdb.HasRwKV).RwKV(), eth, ethashApi, stack.Config().PrivateApiAddr, stack.Config().PrivateApiRateLimit, &creds, eth.events)
			if err != nil {
				return nil, err
			}
		} else {
			eth.privateAPI, err = remotedbserver.StartGrpc(chainDb.(ethdb.HasRwKV).RwKV(), eth, ethashApi, stack.Config().PrivateApiAddr, stack.Config().PrivateApiRateLimit, nil, eth.events)
			if err != nil {
				return nil, err
			}
		}
	}

	checkpoint := config.Checkpoint
	if eth.handler, err = newHandler(&handlerConfig{
		Database:   chainDb,
		Chain:      eth.blockchain,
		TxPool:     eth.txPool,
		Network:    config.NetworkID,
		Sync:       config.SyncMode,
		EventMux:   eth.eventMux,
		Checkpoint: checkpoint,

		Whitelist: config.Whitelist,
		Mining:    &config.Miner,
	}, eth.engine); err != nil {
		return nil, err
	}
	//if config.SyncMode != downloader.StagedSync {
	//eth.miner = miner.New(eth, &config.Miner, chainConfig, eth.EventMux(), eth.engine, eth.isLocalBlock)
	//_ = eth.miner.SetExtra(makeExtraData(config.Miner.ExtraData))
	//}
	eth.snapDialCandidates, _ = setupDiscovery(eth.config.SnapDiscoveryURLs) //nolint:staticcheck
	eth.handler.SetTmpDir(tmpdir)
	eth.handler.SetBatchSize(config.CacheSize, config.BatchSize)
	eth.handler.SetStagedSync(stagedSync)
	eth.handler.SetMining(mining)

	eth.APIBackend = &EthAPIBackend{stack.Config().ExtRPCEnabled(), stack.Config().AllowUnprotectedTxs, eth, nil}
	gpoParams := config.GPO
	if gpoParams.Default == nil {
		gpoParams.Default = config.Miner.GasPrice
	}
	eth.APIBackend.gpo = gasprice.NewOracle(eth.APIBackend, gpoParams)
	eth.ethDialCandidates, err = setupDiscovery(eth.config.EthDiscoveryURLs)
	if err != nil {
		return nil, err
	}

	if config.SyncMode != downloader.StagedSync {
		eth.APIBackend = &EthAPIBackend{stack.Config().ExtRPCEnabled(), stack.Config().AllowUnprotectedTxs, eth, nil}
		gpoParams := config.GPO
		if gpoParams.Default == nil {
			gpoParams.Default = config.Miner.GasPrice
		}
		eth.APIBackend.gpo = gasprice.NewOracle(eth.APIBackend, gpoParams)
	}

	eth.ethDialCandidates, err = setupDiscovery(eth.config.EthDiscoveryURLs)
	if err != nil {
		return nil, err
	}
	// Start the RPC service
	if config.SyncMode != downloader.StagedSync {
		id, err := eth.NetVersion()
		if err != nil {
			return nil, err
		}
		eth.netRPCService = ethapi.NewPublicNetAPI(eth.p2pServer, id)
	}

	// Register the backend on the node
	stack.RegisterAPIs(eth.APIs())
	stack.RegisterProtocols(eth.Protocols())
	stack.RegisterLifecycle(eth)
	// Check for unclean shutdown
	return eth, nil
}

func BlockchainRuntimeConfig(config *ethconfig.Config) (vm.Config, *core.CacheConfig) {
	var (
		vmConfig = vm.Config{
			EnablePreimageRecording: config.EnablePreimageRecording,
			NoReceipts:              !config.StorageMode.Receipts,
		}
		cacheConfig = &core.CacheConfig{
			Pruning:             config.Pruning,
			BlocksBeforePruning: config.BlocksBeforePruning,
			BlocksToPrune:       config.BlocksToPrune,
			PruneTimeout:        config.PruningTimeout,
			TrieCleanLimit:      config.TrieCleanCache,
			TrieCleanNoPrefetch: config.NoPrefetch,
			TrieDirtyLimit:      config.TrieDirtyCache,
			TrieTimeLimit:       config.TrieTimeout,
			DownloadOnly:        config.DownloadOnly,
			NoHistory:           !config.StorageMode.History,
			ArchiveSyncInterval: uint64(config.ArchiveSyncInterval),
		}
	)
	return vmConfig, cacheConfig
}

// func makeExtraData(extra []byte) []byte {
// 	if len(extra) == 0 {
// 		// create default extradata
// 		extra, _ = rlp.EncodeToBytes([]interface{}{
// 			uint(params.VersionMajor<<16 | params.VersionMinor<<8 | params.VersionMicro),
// 			"turbo-geth",
// 			runtime.GOOS,
// 		})
// 	}
// 	if uint64(len(extra)) > params.MaximumExtraDataSize {
// 		log.Warn("Miner extra data exceed limit", "extra", hexutil.Bytes(extra), "limit", params.MaximumExtraDataSize)
// 		extra = nil
// 	}
// 	return extra
// }

// APIs return the collection of RPC services the ethereum package offers.
// NOTE, some of these services probably need to be moved to somewhere else.
func (s *Ethereum) APIs() []rpc.API {
	if s.APIBackend == nil {
		return []rpc.API{}
	}
	apis := ethapi.GetAPIs(s.APIBackend)

	// Append any APIs exposed explicitly by the consensus engine
	//apis = append(apis, s.engine.APIs(s.BlockChain())...)

	// Append all the local APIs and return
	return append(apis, []rpc.API{
		//{
		//	Namespace: "eth",
		//	Version:   "1.0",
		//	Service:   NewPublicEthereumAPI(s),
		//	Public:    true,
		//},
		//{
		//	Namespace: "eth",
		//	Version:   "1.0",
		//	Service:   NewPublicMinerAPI(s),
		//	Public:    true,
		//},
		//{
		//	Namespace: "eth",
		//	Version:   "1.0",
		//	Service:   downloader.NewPublicDownloaderAPI(s.handler.downloader, s.eventMux),
		//	Public:    true,
		//},
		//{
		//	Namespace: "miner",
		//	Version:   "1.0",
		//	Service:   NewPrivateMinerAPI(s),
		//	Public:    false,
		//},
		//{
		//	Namespace: "eth",
		//	Version:   "1.0",
		//	Service:   filters.NewPublicFilterAPI(s.APIBackend, 5*time.Minute),
		//	Public:    true,
		//},
		//{
		//	Namespace: "admin",
		//	Version:   "1.0",
		//	Service:   NewPrivateAdminAPI(s),
		//},
		//{
		//	Namespace: "debug",
		//	Version:   "1.0",
		//	Service:   NewPublicDebugAPI(s),
		//	Public:    true,
		//}, {
		//	Namespace: "debug",
		//	Version:   "1.0",
		//	Service:   NewPrivateDebugAPI(s),
		//},
		{
			Namespace: "net",
			Version:   "1.0",
			Service:   s.netRPCService,
			Public:    true,
		},
	}...)
}

func (s *Ethereum) ResetWithGenesisBlock(gb *types.Block) {
	s.blockchain.ResetWithGenesisBlock(gb)
}

func (s *Ethereum) Etherbase() (eb common.Address, err error) {
	s.lock.RLock()
	etherbase := s.etherbase
	s.lock.RUnlock()

	if etherbase != (common.Address{}) {
		return etherbase, nil
	}
	return common.Address{}, fmt.Errorf("etherbase must be explicitly specified")
}

// isLocalBlock checks whether the specified block is mined
// by local miner accounts.
//
// We regard two types of accounts as local miner account: etherbase
// and accounts specified via `txpool.locals` flag.
func (s *Ethereum) isLocalBlock(block *types.Block) bool {
	s.lock.RLock()
	etherbase := s.etherbase
	s.lock.RUnlock()
	return ethutils.IsLocalBlock(s.engine, etherbase, s.config.TxPool.Locals, block.Header())
}

// shouldPreserve checks whether we should preserve the given block
// during the chain reorg depending on whether the author of block
// is a local account.
func (s *Ethereum) shouldPreserve(block *types.Block) bool {
	// The reason we need to disable the self-reorg preserving for clique
	// is it can be probable to introduce a deadlock.
	//
	// e.g. If there are 7 available signers
	//
	// r1   A
	// r2     B
	// r3       C
	// r4         D
	// r5   A      [X] F G
	// r6    [X]
	//
	// In the round5, the inturn signer E is offline, so the worst case
	// is A, F and G sign the block of round5 and reject the block of opponents
	// and in the round6, the last available signer B is offline, the whole
	// network is stuck.
	if _, ok := s.engine.Engine.(*clique.Clique); ok {
		return false
	}
	return s.isLocalBlock(block)
}

// SetEtherbase sets the mining reward address.
func (s *Ethereum) SetEtherbase(etherbase common.Address) {
	s.lock.Lock()
	s.etherbase = etherbase
	s.lock.Unlock()

	s.miner.SetEtherbase(etherbase)
}

// StartMining starts the miner with the given number of CPU threads. If mining
// is already running, this method adjust the number of threads allowed to use
// and updates the minimum price required by the transaction pool.
func (s *Ethereum) StartMining(threads int) error {
	// Update the thread count within the consensus engine
	type threaded interface {
		SetThreads(threads int)
	}
	if th, ok := s.engine.Engine.(threaded); ok {
		log.Info("Updated mining threads", "threads", threads)
		if threads == 0 {
			threads = -1 // Disable the miner from within
		}
		th.SetThreads(threads)
	}
	// If the miner was not running, initialize it
	if s.config.SyncMode == downloader.StagedSync || !s.IsMining() {
		// Propagate the initial price point to the transaction pool
		s.lock.RLock()
		price := s.gasPrice
		s.lock.RUnlock()
		s.txPool.SetGasPrice(price)

		// Configure the local mining address
		eb, err := s.Etherbase()
		if err != nil {
			log.Error("Cannot start mining without etherbase", "err", err)
			return fmt.Errorf("etherbase missing: %v", err)
		}
<<<<<<< HEAD
		if clique, ok := s.engine.Engine.(*clique.Clique); ok {
			wallet, err := s.accountManager.Find(accounts.Account{Address: eb})
			if wallet == nil || err != nil {
=======
		if clique, ok := s.engine.(*clique.Clique); ok {
			if s.signer == nil {
>>>>>>> 6af12888
				log.Error("Etherbase account unavailable locally", "err", err)
				return fmt.Errorf("signer missing: %v", err)
			}

			clique.Authorize(eb, func(_ common.Address, mimeType string, message []byte) ([]byte, error) {
				return crypto.Sign(message, s.signer)
			})
		}
		// If mining is started, we can disable the transaction rejection mechanism
		// introduced to speed sync times.
		atomic.StoreUint32(&s.handler.acceptTxs, 1)
		//go s.miner.Start(eb)
	}
	return nil
}

// StopMining terminates the miner, both at the consensus engine level as well as
// at the block creation level.
func (s *Ethereum) StopMining() {
	// Update the thread count within the consensus engine
	type threaded interface {
		SetThreads(threads int)
	}
	if th, ok := s.engine.Engine.(threaded); ok {
		th.SetThreads(-1)
	}
	// Stop the block creating itself
	if s.config.SyncMode != downloader.StagedSync {
		s.miner.Stop()
	}
}

func (s *Ethereum) IsMining() bool      { return s.config.Miner.Enabled }
func (s *Ethereum) Miner() *miner.Miner { return s.miner }

func (s *Ethereum) BlockChain() *core.BlockChain       { return s.blockchain }
func (s *Ethereum) TxPool() *core.TxPool               { return s.txPool }
func (s *Ethereum) EventMux() *event.TypeMux           { return s.eventMux }
func (s *Ethereum) Engine() consensus.Engine           { return s.engine }
func (s *Ethereum) ChainDb() ethdb.Database            { return s.chainDb }
func (s *Ethereum) ChainKV() ethdb.RwKV                { return s.chainKV }
func (s *Ethereum) IsListening() bool                  { return true } // Always listening
func (s *Ethereum) Downloader() *downloader.Downloader { return s.handler.downloader }
func (s *Ethereum) NetVersion() (uint64, error)        { return s.networkID, nil }
func (s *Ethereum) SyncProgress() ethereum.SyncProgress {
	return s.handler.downloader.Progress()
}
func (s *Ethereum) Synced() bool      { return atomic.LoadUint32(&s.handler.acceptTxs) == 1 }
func (s *Ethereum) ArchiveMode() bool { return !s.config.Pruning }

// Protocols returns all the currently configured
// network protocols to start.
func (s *Ethereum) Protocols() []p2p.Protocol {
	headHeight, _ := stages.GetStageProgress(s.chainDb, stages.Finish)
	protos := eth.MakeProtocols((*ethHandler)(s.handler), s.networkID, s.ethDialCandidates, s.chainConfig, s.genesisHash, headHeight)
	return protos
}

// Start implements node.Lifecycle, starting all internal goroutines needed by the
// Ethereum protocol implementation.
func (s *Ethereum) Start() error {
	eth.StartENRUpdater(s.chainConfig, s.genesisHash, s.events, s.p2pServer.LocalNode())

	// Figure out a max peers count based on the server limits
	maxPeers := s.p2pServer.MaxPeers
	// Start the networking layer and the light server if requested
	s.handler.Start(maxPeers)
	return nil
}

// Stop implements node.Service, terminating all internal goroutines used by the
// Ethereum protocol.
func (s *Ethereum) Stop() error {
	// Stop all the peer-related stuff first.
	s.handler.Stop()
	if s.privateAPI != nil {
		shutdownDone := make(chan bool)
		go func() {
			defer close(shutdownDone)
			s.privateAPI.GracefulStop()
		}()
		select {
		case <-time.After(1 * time.Second): // shutdown deadline
			s.privateAPI.Stop()
		case <-shutdownDone:
		}
	}

	//s.miner.Stop()
	s.blockchain.Stop()
	s.engine.Close()
	s.eventMux.Stop()
	if s.txPool != nil {
		s.txPool.Stop()
	}
	return nil
}<|MERGE_RESOLUTION|>--- conflicted
+++ resolved
@@ -93,14 +93,8 @@
 	chainKV    ethdb.RwKV     // Same as chainDb, but different interface
 	privateAPI *grpc.Server
 
-<<<<<<< HEAD
 	eventMux       *event.TypeMux
 	engine         *process.RemoteEngine
-	accountManager *accounts.Manager
-=======
-	eventMux *event.TypeMux
-	engine   consensus.Engine
->>>>>>> 6af12888
 
 	bloomRequests chan chan *bloombits.Retrieval // Channel receiving bloom data retrieval requests
 
@@ -288,12 +282,10 @@
 	}
 
 	eth := &Ethereum{
-<<<<<<< HEAD
 		config:         config,
 		chainDb:        chainDb,
-		chainKV:        chainDb.(ethdb.HasKV).KV(),
+		chainKV:       chainDb.(ethdb.HasRwKV).RwKV(),
 		eventMux:       stack.EventMux(),
-		accountManager: stack.AccountManager(),
 		networkID:      config.NetworkID,
 		etherbase:      config.Miner.Etherbase,
 		bloomRequests:  make(chan chan *bloombits.Retrieval),
@@ -301,20 +293,6 @@
 		torrentClient:  torrentClient,
 		chainConfig:    chainConfig,
 		genesisHash:    genesisHash,
-=======
-		config:        config,
-		chainDb:       chainDb,
-		chainKV:       chainDb.(ethdb.HasRwKV).RwKV(),
-		eventMux:      stack.EventMux(),
-		engine:        ethconfig.CreateConsensusEngine(chainConfig, &config.Ethash, config.Miner.Notify, config.Miner.Noverify, chainDb),
-		networkID:     config.NetworkID,
-		etherbase:     config.Miner.Etherbase,
-		bloomRequests: make(chan chan *bloombits.Retrieval),
-		p2pServer:     stack.Server(),
-		torrentClient: torrentClient,
-		chainConfig:   chainConfig,
-		genesisHash:   genesisHash,
->>>>>>> 6af12888
 	}
 	eth.gasPrice, _ = uint256.FromBig(config.Miner.GasPrice)
 
@@ -726,14 +704,8 @@
 			log.Error("Cannot start mining without etherbase", "err", err)
 			return fmt.Errorf("etherbase missing: %v", err)
 		}
-<<<<<<< HEAD
 		if clique, ok := s.engine.Engine.(*clique.Clique); ok {
-			wallet, err := s.accountManager.Find(accounts.Account{Address: eb})
-			if wallet == nil || err != nil {
-=======
-		if clique, ok := s.engine.(*clique.Clique); ok {
 			if s.signer == nil {
->>>>>>> 6af12888
 				log.Error("Etherbase account unavailable locally", "err", err)
 				return fmt.Errorf("signer missing: %v", err)
 			}
