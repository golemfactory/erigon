--- conflicted
+++ resolved
@@ -37,11 +37,7 @@
 		t.Fatalf("writing canonical hash: %v", err)
 	}
 
-<<<<<<< HEAD
-	if _, _, _, err := InsertHeaderChain("logPrefix", tx, headers); err != nil {
-=======
 	if _, _, _, err := InsertHeaderChain("logPrefix", tx, headers, time.Duration(100000)); err != nil {
->>>>>>> f8b4eac4
 		t.Errorf("inserting header chain: %v", err)
 	}
 	if err := stages.SaveStageProgress(tx, stages.Headers, headers[len(headers)-1].Number.Uint64()); err != nil {
