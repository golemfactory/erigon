--- conflicted
+++ resolved
@@ -63,13 +63,8 @@
 	headersFetchers []func() error,
 	txPool *core.TxPool,
 	poolStart func() error,
-<<<<<<< HEAD
-	changeSetHook ChangeSetHook,
-	initialCycle bool,
-=======
 	initialCycle bool,
 	miningConfig *MiningStagesParameters,
->>>>>>> bedf092c
 ) (*State, error) {
 	var readerBuilder StateReaderBuilder
 	if stagedSync.params.StateReaderBuilder != nil {
@@ -108,10 +103,7 @@
 			notifier:              stagedSync.Notifier,
 			silkwormExecutionFunc: stagedSync.params.SilkwormExecutionFunc,
 			InitialCycle:          initialCycle,
-<<<<<<< HEAD
-=======
 			mining:                miningConfig,
->>>>>>> bedf092c
 		},
 	)
 	state := NewState(stages)
