--- conflicted
+++ resolved
@@ -242,30 +242,6 @@
 		log.Info(fmt.Sprintf("[%s] Blocks execution", logPrefix), "from", s.BlockNumber, "to", to)
 	}
 
-<<<<<<< HEAD
-	var traceCursor ethdb.RwCursorDupSort
-	if cfg.writeCallTraces {
-		var err error
-		if traceCursor, err = tx.RwCursorDupSort(dbutils.CallTraceSet); err != nil {
-			return fmt.Errorf("%s: failed to create cursor for call traces: %v", logPrefix, err)
-		}
-		defer traceCursor.Close()
-	}
-
-	var tevmStatusCursor ethdb.RwCursorDupSort
-	if cfg.writeTEVM {
-		var err error
-		if tevmStatusCursor, err = tx.RwCursorDupSort(dbutils.ContractTEVMCodeStatusBucket); err != nil {
-			return fmt.Errorf("%s: failed to create cursor for TEVM status: %v", logPrefix, err)
-		}
-		defer tevmStatusCursor.Close()
-	}
-=======
-	var batch ethdb.DbWithPendingMutations
-	batch = ethdb.NewBatch(tx)
-	defer batch.Rollback()
->>>>>>> 7f0fad3d
-
 	logEvery := time.NewTicker(logInterval)
 	defer logEvery.Stop()
 	stageProgress := s.BlockNumber
@@ -310,11 +286,7 @@
 			checkTEVMCode = nil
 		}
 
-<<<<<<< HEAD
-		if err = executeBlockWithGo(block, tx, cfg, writeChangesets, traceCursor, accumulator, readerWriterWrapper, checkTEVMCode); err != nil {
-=======
-		if err = executeBlockWithGo(block, tx, batch, cfg, writeChangesets, accumulator, readerWriterWrapper, checkTEVMCode); err != nil {
->>>>>>> 7f0fad3d
+		if err = executeBlockWithGo(block, tx, cfg, writeChangesets, accumulator, readerWriterWrapper, checkTEVMCode); err != nil {
 			return err
 		}
 
