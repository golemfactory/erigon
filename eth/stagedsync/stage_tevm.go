package stagedsync

import (
	"context"
	"errors"
	"fmt"
	"runtime"
	"time"

	"github.com/c2h5oh/datasize"
	"github.com/ledgerwatch/erigon/common"
	"github.com/ledgerwatch/erigon/common/dbutils"
	"github.com/ledgerwatch/erigon/core/state"
	"github.com/ledgerwatch/erigon/core/types/accounts"
	"github.com/ledgerwatch/erigon/eth/stagedsync/stages"
	"github.com/ledgerwatch/erigon/ethdb"
	"github.com/ledgerwatch/erigon/log"
	"github.com/ledgerwatch/erigon/metrics"
	"github.com/ledgerwatch/erigon/params"
)

var stageTranspileGauge = metrics.NewRegisteredGauge("stage/tevm", nil)

type TranspileCfg struct {
	db            ethdb.RwKV
	batchSize     datasize.ByteSize
	readerBuilder StateReaderBuilder
	writerBuilder StateWriterBuilder
	chainConfig   *params.ChainConfig
}

func StageTranspileCfg(
	kv ethdb.RwKV,
	batchSize datasize.ByteSize,
	readerBuilder StateReaderBuilder,
	writerBuilder StateWriterBuilder,
	chainConfig *params.ChainConfig,
) TranspileCfg {
	return TranspileCfg{
		db:            kv,
		batchSize:     batchSize,
		readerBuilder: readerBuilder,
		writerBuilder: writerBuilder,
		chainConfig:   chainConfig,
	}
}

func transpileBatch(logPrefix string, s *StageState, fromBlock uint64, toBlock uint64, tx ethdb.RwTx, batch ethdb.DbWithPendingMutations, cfg TranspileCfg, useExternalTx bool, quitCh <-chan struct{}) error {
	logEvery := time.NewTicker(logInterval)
	defer logEvery.Stop()

	stageProgress := uint64(0)
	logBlock := stageProgress
	logTime := time.Now()

	// read contracts pending for translation
	keyStart := dbutils.EncodeBlockNumber(fromBlock + 1)
	c, err := tx.CursorDupSort(dbutils.CallTraceSet)
	if err != nil {
		return err
	}
	defer c.Close()

	var (
		codeHash       common.Hash
		codeHashBytes  []byte
		addr           common.Address
		addrBytes      []byte
		acc            *accounts.Account
		block          uint64
		evmContract    []byte
		transpiledCode []byte
		ok             bool
	)

	stateReader := state.NewPlainStateReader(batch)

	excludedAddress := common.Address{}
	excludedAddress[len(excludedAddress)-1] = 1
	empty := common.Address{}

	observedAddresses := map[common.Address]struct{}{
		empty:           {},
		excludedAddress: {},
	}
	observedCodeHashes := map[common.Hash]struct{}{}

	for k, addrStatus, err := c.Seek(keyStart); k != nil; k, addrStatus, err = c.Next() {
		if err != nil {
			return fmt.Errorf("can't read pending code translations: %w", err)
		}
		if err = common.Stopped(quitCh); err != nil {
			return fmt.Errorf("can't read pending code translations: %w", err)
		}

		select {
		case <-logEvery.C:
			logBlock, logTime = logTEVMProgress(logPrefix, logBlock, logTime, stageProgress)
			if hasTx, ok := tx.(ethdb.HasTx); ok {
				hasTx.Tx().CollectMetrics()
			}
		default:
		}

		block, err = dbutils.DecodeBlockNumber(k)
		if err != nil {
			return fmt.Errorf("can't read pending code translations: %w", err)
		}

		if block > toBlock {
			break
		}

		if addrStatus[len(addrStatus)-1]&4 == 0 {
			continue
<<<<<<< HEAD
=======
		}

		addrBytes = addrStatus[:len(addrStatus)-1]
		addr = common.BytesToAddress(addrBytes)

		_, ok = observedAddresses[addr]
		if ok {
			continue
		}
		observedAddresses[addr] = struct{}{}

		acc, err = stateReader.ReadAccountData(addr)
		if err != nil {
			if errors.Is(err, ethdb.ErrKeyNotFound) {
				continue
			}
			return fmt.Errorf("can't read account by address %q: %w", addr, err)
>>>>>>> 5226d983
		}
		if acc == nil {
			continue
		}

		codeHash = acc.CodeHash
		if ok = accounts.IsEmptyCodeHash(codeHash); ok {
			continue
		}
		codeHashBytes = codeHash.Bytes()

<<<<<<< HEAD
		addrBytes = addrStatus[:len(addrStatus)-1]
		addr = common.BytesToAddress(addrBytes)

		_, ok = observedAddresses[addr]
		if ok {
			continue
		}
		observedAddresses[addr] = struct{}{}

		acc, err = stateReader.ReadAccountData(addr)
=======
		_, ok = observedCodeHashes[codeHash]
		if ok {
			continue
		}
		observedCodeHashes[codeHash] = struct{}{}

		// check if we already have TEVM code
		ok, err = batch.Has(dbutils.ContractTEVMCodeBucket, codeHashBytes)
		if err != nil && !errors.Is(err, ethdb.ErrKeyNotFound) {
			return fmt.Errorf("can't read code TEVM bucket by contract hash %q: %w", codeHash, err)
		}
		if ok && err == nil {
			// already has TEVM code
			continue
		}

		// load the contract code
		evmContract, err = batch.GetOne(dbutils.CodeBucket, codeHashBytes)
>>>>>>> 5226d983
		if err != nil {
			if errors.Is(err, ethdb.ErrKeyNotFound) {
				continue
			}
<<<<<<< HEAD
			return fmt.Errorf("can't read account by address %q: %w", addr, err)
		}
		if acc == nil {
			continue
		}

		codeHash = acc.CodeHash
		if ok = accounts.IsEmptyCodeHash(codeHash); ok {
			continue
		}
		codeHashBytes = codeHash.Bytes()

		_, ok = observedCodeHashes[codeHash]
		if ok {
			continue
		}
		observedCodeHashes[codeHash] = struct{}{}

		// check if we already have TEVM code
		ok, err = batch.Has(dbutils.ContractTEVMCodeBucket, codeHashBytes)
		if err != nil && !errors.Is(err, ethdb.ErrKeyNotFound) {
			return fmt.Errorf("can't read code TEVM bucket by contract hash %q: %w", codeHash, err)
		}
		if ok && err == nil {
			// already has TEVM code
			continue
		}

		// load the contract code
		evmContract, err = batch.GetOne(dbutils.CodeBucket, codeHashBytes)
		if err != nil {
			if errors.Is(err, ethdb.ErrKeyNotFound) {
				continue
			}
=======
>>>>>>> 5226d983
			return fmt.Errorf("can't read pending code translations: %w", err)
		}
		if len(evmContract) == 0 {
			continue
		}

		// call a transpiler
		transpiledCode, err = transpileCode(evmContract)
		if err != nil {
			if errors.Is(err, ethdb.ErrKeyNotFound) {
				log.Warn("cannot find EVM contract", "address", addr, "hash", codeHash)
				continue
			}
			return fmt.Errorf("contract %q cannot be translated: %w", codeHash, err)
		}

		// store TEVM contract code
		err = batch.Put(dbutils.ContractTEVMCodeBucket, codeHashBytes, transpiledCode)
		if err != nil {
			return fmt.Errorf("cannot store TEVM code %q: %w", codeHash, err)
		}

		stageProgress++

		currentSize := batch.BatchSize()
		updateProgress := currentSize >= int(cfg.batchSize)

		if updateProgress {
			if err = batch.Commit(); err != nil {
				return fmt.Errorf("cannot commit the batch of translations on %q: %w", codeHash, err)
			}

			if !useExternalTx {
				if err = s.Update(tx, stageProgress); err != nil {
					return fmt.Errorf("cannot update the stage status on %q: %w", codeHash, err)
				}
				if err = tx.Commit(); err != nil {
					return fmt.Errorf("cannot commit the external transation on %q: %w", codeHash, err)
				}

				tx, err = cfg.db.BeginRw(context.Background())
				if err != nil {
					return fmt.Errorf("cannot begin the batch transaction on %q: %w", codeHash, err)
				}
				//k, hash = common.CopyBytes(k), common.CopyBytes(hash)
				//_, err = c.SeekBothRange(k, hash)
				//if err != nil {
				//	return err
				//}
				// TODO: This creates stacked up deferrals
				defer tx.Rollback()
			}

			batch = ethdb.NewBatch(tx)
			// TODO: This creates stacked up deferrals
			defer batch.Rollback()

			stageTranspileGauge.Inc(int64(currentSize))
		}
	}

	log.Info(fmt.Sprintf("[%s] Completed on", logPrefix), "block", toBlock, "contracts", stageProgress)

	return nil
}

func logTEVMProgress(logPrefix string, prevContract uint64, prevTime time.Time, currentContract uint64) (uint64, time.Time) {
	currentTime := time.Now()
	interval := currentTime.Sub(prevTime)
	speed := float64(currentContract-prevContract) / float64(interval/time.Second)
	var m runtime.MemStats
	runtime.ReadMemStats(&m)
	var logpairs = []interface{}{
		"number", currentContract,
		"contracts/second", speed,
	}
	logpairs = append(logpairs, "alloc", common.StorageSize(m.Alloc), "sys", common.StorageSize(m.Sys), "numGC", int(m.NumGC))
	log.Info(fmt.Sprintf("[%s] Translated contracts", logPrefix), logpairs...)

	return currentContract, currentTime
}

func SpawnTranspileStage(s *StageState, tx ethdb.RwTx, toBlock uint64, quit <-chan struct{}, cfg TranspileCfg) error {
	useExternalTx := tx != nil
	if !useExternalTx {
		var err error
		tx, err = cfg.db.BeginRw(context.Background())
		if err != nil {
			return err
		}
		defer tx.Rollback()
	}

	prevStageProgress, errStart := stages.GetStageProgress(tx, stages.Execution)
	if errStart != nil {
		return errStart
	}

	var to = prevStageProgress
	if toBlock > 0 {
		to = min(prevStageProgress, toBlock)
	}

	if to <= s.BlockNumber {
		s.Done()
		return nil
	}

	logPrefix := s.state.LogPrefix()
	log.Info(fmt.Sprintf("[%s] Contract translation", logPrefix), "from", s.BlockNumber, "to", to)

	batch := ethdb.NewBatch(tx)
	defer batch.Rollback()

	err := common.Stopped(quit)
	if err != nil {
		return err
	}

	if err = transpileBatch(logPrefix, s, s.BlockNumber, to, tx, batch, cfg, useExternalTx, quit); err != nil {
		return err
	}

	currentSize := batch.BatchSize()

	// commit the same number as execution
	if err := s.Update(batch, prevStageProgress); err != nil {
		return err
	}
	if err := batch.Commit(); err != nil {
		return fmt.Errorf("%s: failed to write batch commit: %v", logPrefix, err)
	}

	if !useExternalTx {
		if err := tx.Commit(); err != nil {
			return err
		}
	}

	stageTranspileGauge.Inc(int64(currentSize))

	s.Done()

	return nil
}

func UnwindTranspileStage(u *UnwindState, s *StageState, tx ethdb.RwTx, _ <-chan struct{}, cfg TranspileCfg) error {
	useExternalTx := tx != nil
	if !useExternalTx {
		var err error
		tx, err = cfg.db.BeginRw(context.Background())
		if err != nil {
			return err
		}
		defer tx.Rollback()
	}

	keyStart := dbutils.EncodeBlockNumber(u.UnwindPoint + 1)
	c, err := tx.CursorDupSort(dbutils.CallTraceSet)
	if err != nil {
		return err
	}
	defer c.Close()

	var (
		codeHash      common.Hash
		codeHashBytes []byte
		addr          common.Address
		addrBytes     []byte
		acc           *accounts.Account
		ok            bool
	)

	stateReader := state.NewPlainStateReader(tx)

	for k, addrStatus, err := c.Seek(keyStart); k != nil; k, addrStatus, err = c.Next() {
		if err != nil {
			return err
		}

		if addrStatus[len(addrStatus)-1]&4 == 0 {
			continue
		}

		addrBytes = addrStatus[:len(addrStatus)-1]
		addr = common.BytesToAddress(addrBytes)

		acc, err = stateReader.ReadAccountData(addr)
		if err != nil {
			if errors.Is(err, ethdb.ErrKeyNotFound) {
				continue
			}
			return fmt.Errorf("can't read account by address %q: %w", addr, err)
		}
		if acc == nil {
			continue
		}

		codeHash = acc.CodeHash
		if ok = accounts.IsEmptyCodeHash(codeHash); ok {
			continue
		}
		codeHashBytes = codeHash.Bytes()

		// check if we already have TEVM code
		ok, err = tx.Has(dbutils.ContractTEVMCodeBucket, codeHashBytes)
		if err != nil && !errors.Is(err, ethdb.ErrKeyNotFound) {
			return fmt.Errorf("can't read code TEVM bucket by contract hash %q: %w", codeHash, err)
		}
		if err != nil || !ok {
			// doesn't have TEVM code
			continue
		}

		err = tx.Delete(dbutils.ContractTEVMCodeBucket, codeHashBytes, nil)
		if err != nil {
			return fmt.Errorf("can't delete TEVM code by hash %q: %w", codeHash, err)
		}
	}

	err = u.Done(tx)
	logPrefix := s.state.LogPrefix()
	if err != nil {
		return fmt.Errorf("%s: reset: %v", logPrefix, err)
	}
	if !useExternalTx {
		err = tx.Commit()
		if err != nil {
			return fmt.Errorf("%s: failed to write db commit: %v", logPrefix, err)
		}
	}
	return nil
}

// todo: TBD actual TEVM translator
func transpileCode(code []byte) ([]byte, error) {
	return append(make([]byte, 0, len(code)), code...), nil
}<|MERGE_RESOLUTION|>--- conflicted
+++ resolved
@@ -113,8 +113,6 @@
 
 		if addrStatus[len(addrStatus)-1]&4 == 0 {
 			continue
-<<<<<<< HEAD
-=======
 		}
 
 		addrBytes = addrStatus[:len(addrStatus)-1]
@@ -132,7 +130,6 @@
 				continue
 			}
 			return fmt.Errorf("can't read account by address %q: %w", addr, err)
->>>>>>> 5226d983
 		}
 		if acc == nil {
 			continue
@@ -144,18 +141,6 @@
 		}
 		codeHashBytes = codeHash.Bytes()
 
-<<<<<<< HEAD
-		addrBytes = addrStatus[:len(addrStatus)-1]
-		addr = common.BytesToAddress(addrBytes)
-
-		_, ok = observedAddresses[addr]
-		if ok {
-			continue
-		}
-		observedAddresses[addr] = struct{}{}
-
-		acc, err = stateReader.ReadAccountData(addr)
-=======
 		_, ok = observedCodeHashes[codeHash]
 		if ok {
 			continue
@@ -174,48 +159,10 @@
 
 		// load the contract code
 		evmContract, err = batch.GetOne(dbutils.CodeBucket, codeHashBytes)
->>>>>>> 5226d983
 		if err != nil {
 			if errors.Is(err, ethdb.ErrKeyNotFound) {
 				continue
 			}
-<<<<<<< HEAD
-			return fmt.Errorf("can't read account by address %q: %w", addr, err)
-		}
-		if acc == nil {
-			continue
-		}
-
-		codeHash = acc.CodeHash
-		if ok = accounts.IsEmptyCodeHash(codeHash); ok {
-			continue
-		}
-		codeHashBytes = codeHash.Bytes()
-
-		_, ok = observedCodeHashes[codeHash]
-		if ok {
-			continue
-		}
-		observedCodeHashes[codeHash] = struct{}{}
-
-		// check if we already have TEVM code
-		ok, err = batch.Has(dbutils.ContractTEVMCodeBucket, codeHashBytes)
-		if err != nil && !errors.Is(err, ethdb.ErrKeyNotFound) {
-			return fmt.Errorf("can't read code TEVM bucket by contract hash %q: %w", codeHash, err)
-		}
-		if ok && err == nil {
-			// already has TEVM code
-			continue
-		}
-
-		// load the contract code
-		evmContract, err = batch.GetOne(dbutils.CodeBucket, codeHashBytes)
-		if err != nil {
-			if errors.Is(err, ethdb.ErrKeyNotFound) {
-				continue
-			}
-=======
->>>>>>> 5226d983
 			return fmt.Errorf("can't read pending code translations: %w", err)
 		}
 		if len(evmContract) == 0 {
@@ -260,11 +207,12 @@
 				if err != nil {
 					return fmt.Errorf("cannot begin the batch transaction on %q: %w", codeHash, err)
 				}
-				//k, hash = common.CopyBytes(k), common.CopyBytes(hash)
-				//_, err = c.SeekBothRange(k, hash)
-				//if err != nil {
-				//	return err
-				//}
+
+				k, hash = common.CopyBytes(k), common.CopyBytes(hash)
+				_, err = c.SeekBothRange(k, hash)
+				if err != nil {
+					return err
+				}
 				// TODO: This creates stacked up deferrals
 				defer tx.Rollback()
 			}
