--- conflicted
+++ resolved
@@ -29,11 +29,7 @@
 
 	logPrefix := s.state.LogPrefix()
 	startKey = dbutils.HeaderHashKey(blockNum)
-<<<<<<< HEAD
-	if err = TxLookupTransform(db, startKey, dbutils.EncodeBlockNumber(syncHeadNumber), quitCh, dataDir); err != nil {
-=======
-	if err = TxLookupTransform(logPrefix, db, startKey, dbutils.HeaderHashKey(syncHeadNumber), quitCh, tmpdir); err != nil {
->>>>>>> 0f1b2f35
+	if err = TxLookupTransform(logPrefix, db, startKey, dbutils.EncodeBlockNumber(syncHeadNumber), quitCh, tmpdir); err != nil {
 		return err
 	}
 
