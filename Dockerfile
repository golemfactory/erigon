# syntax = docker/dockerfile:1.2
FROM docker.io/library/golang:1.18-alpine3.15 AS builder

RUN apk --no-cache add build-base linux-headers git bash ca-certificates libstdc++

WORKDIR /app
ADD . .

RUN --mount=type=cache,target=/root/.cache \
    --mount=type=cache,target=/tmp/go-build \
    --mount=type=cache,target=/go/pkg/mod \
    make all db-tools

FROM docker.io/library/alpine:3.15

RUN apk add --no-cache ca-certificates libstdc++ tzdata
# copy compiled artifacts from builder
COPY --from=builder /app/build/bin/* /usr/local/bin/

# Setup user and group
#
# from the perspective of the container, uid=1000, gid=1000 is a sensible choice
# (mimicking Ubuntu Server), but if caller creates a .env (example in repo root),
# these defaults will get overridden when make calls docker-compose
ARG UID=1000
ARG GID=1000
RUN adduser -D -u $UID -g $GID erigon
USER erigon
RUN mkdir -p ~/.local/share/erigon

EXPOSE 8545 \
       8551 \
       8546 \
       30303 \
       30303/udp \
       42069 \
       42069/udp \
       8080 \
       9090 \
       6060

# https://github.com/opencontainers/image-spec/blob/main/annotations.md
ARG BUILD_DATE
ARG VCS_REF
ARG VERSION
LABEL org.label-schema.build-date=$BUILD_DATE \
<<<<<<< HEAD
      org.label-schema.description="Erigon Ethereum Client" \
      org.label-schema.name="Erigon" \
      org.label-schema.schema-version="1.0" \
      org.label-schema.url="https://torquem.ch" \
      org.label-schema.vcs-ref=$VCS_REF \
      org.label-schema.vcs-url="https://github.com/ledgerwatch/erigon.git" \
      org.label-schema.vendor="Torquem" \
      org.label-schema.version=$VERSION
=======
      org.label-schema.name="Otterscan/Erigon" \
      org.label-schema.description="Otterscan patched version of Erigon Ethereum Client" \
      org.label-schema.url="https://otterscan.io" \
      org.label-schema.vcs-ref=$VCS_REF \
      org.label-schema.vcs-url="https://github.com/wmitsuda/erigon.git" \
      org.label-schema.vendor="Otterscan" \
      org.label-schema.version=$VERSION \
      org.label-schema.schema-version="1.0"
>>>>>>> 1c94c2c7
<|MERGE_RESOLUTION|>--- conflicted
+++ resolved
@@ -44,22 +44,11 @@
 ARG VCS_REF
 ARG VERSION
 LABEL org.label-schema.build-date=$BUILD_DATE \
-<<<<<<< HEAD
-      org.label-schema.description="Erigon Ethereum Client" \
-      org.label-schema.name="Erigon" \
+      org.label-schema.description="Otterscan patched version of Erigon Ethereum Client" \
+      org.label-schema.name="Otterscan/Erigon" \
       org.label-schema.schema-version="1.0" \
-      org.label-schema.url="https://torquem.ch" \
-      org.label-schema.vcs-ref=$VCS_REF \
-      org.label-schema.vcs-url="https://github.com/ledgerwatch/erigon.git" \
-      org.label-schema.vendor="Torquem" \
-      org.label-schema.version=$VERSION
-=======
-      org.label-schema.name="Otterscan/Erigon" \
-      org.label-schema.description="Otterscan patched version of Erigon Ethereum Client" \
       org.label-schema.url="https://otterscan.io" \
       org.label-schema.vcs-ref=$VCS_REF \
       org.label-schema.vcs-url="https://github.com/wmitsuda/erigon.git" \
       org.label-schema.vendor="Otterscan" \
-      org.label-schema.version=$VERSION \
-      org.label-schema.schema-version="1.0"
->>>>>>> 1c94c2c7
+      org.label-schema.version=$VERSION