// Copyright 2018 The go-ethereum Authors
// This file is part of the go-ethereum library.
//
// The go-ethereum library is free software: you can redistribute it and/or modify
// it under the terms of the GNU Lesser General Public License as published by
// the Free Software Foundation, either version 3 of the License, or
// (at your option) any later version.
//
// The go-ethereum library is distributed in the hope that it will be useful,
// but WITHOUT ANY WARRANTY; without even the implied warranty of
// MERCHANTABILITY or FITNESS FOR A PARTICULAR PURPOSE. See the
// GNU Lesser General Public License for more details.
//
// You should have received a copy of the GNU Lesser General Public License
// along with the go-ethereum library. If not, see <http://www.gnu.org/licenses/>.

package rawdb

import (
	"bytes"
	"context"
	"encoding/binary"
	"errors"
	"fmt"
	"math/big"

	"github.com/ledgerwatch/turbo-geth/ethdb"
	"github.com/ledgerwatch/turbo-geth/ethdb/cbor"

	"github.com/ledgerwatch/turbo-geth/common"
	"github.com/ledgerwatch/turbo-geth/common/dbutils"
	"github.com/ledgerwatch/turbo-geth/common/debug"
	"github.com/ledgerwatch/turbo-geth/core/types"
	"github.com/ledgerwatch/turbo-geth/log"
	"github.com/ledgerwatch/turbo-geth/rlp"

	"github.com/golang/snappy"
)

// ReadCanonicalHash retrieves the hash assigned to a canonical block number.
func ReadCanonicalHash(db DatabaseReader, number uint64) (common.Hash, error) {
	data, err := db.Get(dbutils.HeaderPrefix, dbutils.EncodeBlockNumber(number))
	if err != nil && !errors.Is(err, ethdb.ErrKeyNotFound) {
		return common.Hash{}, fmt.Errorf("failed ReadCanonicalHash: %w, number=%d", err, number)
	}
	if len(data) == 0 {
		return common.Hash{}, nil
	}
	return common.BytesToHash(data[:common.HashLength]), nil
}

// WriteCanonicalHash stores the hash assigned to a canonical block number.
func WriteCanonicalHeader(db ethdb.Database, header *types.Header) error {
	var (
		hash   = header.Hash()
		number = header.Number.Uint64()
	)

	if hasCanonicalHeader(db, hash, number, false) {
		if err := WriteNonCanonicalHeader(db, ReadHeaderByNumber(db, number)); err != nil {
			return err
		}
	}

	data, err := rlp.EncodeToBytes(header)
	if err != nil {
		log.Crit("Failed to RLP encode header", "err", err)
		return err
	}
	if err := db.Put(dbutils.HeaderPrefix, dbutils.EncodeBlockNumber(number), append(hash.Bytes(), data...)); err != nil {
		return err
	}

	return deleteNonCanonicalHeader(db, hash, number)
}

<<<<<<< HEAD
// DeleteCanonicalHeader removes a canonical header .
func DeleteCanonicalHeader(db ethdb.MinDatabase, number uint64) error {
	data, err := db.Get(dbutils.HeaderPrefix, dbutils.EncodeBlockNumber(number))
	if err != nil {
		return err
	}

	if len(data) == 0 {
		return nil
=======
// DeleteCanonicalHash removes the number to hash canonical mapping.
func DeleteCanonicalHash(db DatabaseDeleter, number uint64) error {
	if err := db.Delete(dbutils.HeaderPrefix, dbutils.HeaderHashKey(number), nil); err != nil {
		return fmt.Errorf("failed to delete number to hash mapping: %w", err)
>>>>>>> 399db7ee
	}

	hash := common.BytesToHash(data[:common.HashLength])
	if err := db.Delete(dbutils.HeaderPrefix, dbutils.EncodeBlockNumber(number)); err != nil {
		return err
	}

	if err := db.Put(dbutils.HeaderPrefix, dbutils.HeaderKey(number, hash), common.CopyBytes(data[common.HashLength:])); err != nil {
		log.Crit("Failed to store header", "err", err)
		return err
	}

	return nil
}

// ReadAllHashes retrieves all the hashes assigned to blocks at a certain heights,
// both canonical and reorged forks included.
func ReadAllHashes(db DatabaseReader, number uint64) []common.Hash {
	//prefix := headerKeyPrefix(number)

	hashes := make([]common.Hash, 0, 1)
	/*
		it := db.NewIteratorWithPrefix(prefix)
		defer it.Release()

		for it.Next() {
			if key := it.Key(); len(key) == len(prefix)+32 {
				hashes = append(hashes, common.BytesToHash(key[len(key)-32:]))
			}
		}
	*/
	return hashes
}

// ReadHeaderNumber returns the header number assigned to a hash.
func ReadHeaderNumber(db DatabaseReader, hash common.Hash) *uint64 {
	data, err := db.Get(dbutils.HeaderNumberPrefix, hash.Bytes())
	if err != nil && !errors.Is(err, ethdb.ErrKeyNotFound) {
		log.Error("ReadHeaderNumber failed", "err", err)
	}
	if len(data) == 0 {
		return nil
	}
	if len(data) != 8 {
		log.Error("ReadHeaderNumber got wrong data len", "len", len(data))
		return nil
	}
	number := binary.BigEndian.Uint64(data)
	return &number
}

// WriteHeaderNumber stores the hash->number mapping.
func WriteHeaderNumber(db DatabaseWriter, hash common.Hash, number uint64) {
	enc := dbutils.EncodeBlockNumber(number)
	if err := db.Put(dbutils.HeaderNumberPrefix, hash[:], enc); err != nil {
		log.Crit("Failed to store hash to number mapping", "err", err)
	}
}

// DeleteHeaderNumber removes hash->number mapping.
func DeleteHeaderNumber(db DatabaseDeleter, hash common.Hash) {
	if err := db.Delete(dbutils.HeaderNumberPrefix, hash[:], nil); err != nil {
		log.Crit("Failed to delete hash to number mapping", "err", err)
	}
}

// ReadHeadHeaderHash retrieves the hash of the current canonical head header.
func ReadHeadHeaderHash(db DatabaseReader) common.Hash {
	data, err := db.Get(dbutils.HeadHeaderKey, []byte(dbutils.HeadHeaderKey))
	if err != nil && !errors.Is(err, ethdb.ErrKeyNotFound) {
		log.Error("ReadHeadHeaderHash failed", "err", err)
	}
	if len(data) == 0 {
		return common.Hash{}
	}
	return common.BytesToHash(data)
}

// WriteHeadHeaderHash stores the hash of the current canonical head header.
func WriteHeadHeaderHash(db DatabaseWriter, hash common.Hash) {
	if err := db.Put(dbutils.HeadHeaderKey, []byte(dbutils.HeadHeaderKey), hash.Bytes()); err != nil {
		log.Crit("Failed to store last header's hash", "err", err)
	}
}

// ReadHeadBlockHash retrieves the hash of the current canonical head block.
func ReadHeadBlockHash(db DatabaseReader) common.Hash {
	data, err := db.Get(dbutils.HeadBlockKey, []byte(dbutils.HeadBlockKey))
	if err != nil && !errors.Is(err, ethdb.ErrKeyNotFound) {
		log.Error("ReadHeadBlockHash failed", "err", err)
	}
	if len(data) == 0 {
		return common.Hash{}
	}
	return common.BytesToHash(data)
}

// WriteHeadBlockHash stores the head block's hash.
func WriteHeadBlockHash(db DatabaseWriter, hash common.Hash) {
	if err := db.Put(dbutils.HeadBlockKey, []byte(dbutils.HeadBlockKey), hash.Bytes()); err != nil {
		log.Crit("Failed to store last block's hash", "err", err)
	}
}

// ReadHeadFastBlockHash retrieves the hash of the current fast-sync head block.
func ReadHeadFastBlockHash(db DatabaseReader) common.Hash {
	data, err := db.Get(dbutils.HeadFastBlockKey, []byte(dbutils.HeadFastBlockKey))
	if err != nil && !errors.Is(err, ethdb.ErrKeyNotFound) {
		log.Error("ReadHeadFastBlockHash failed", "err", err)
	}
	if len(data) == 0 {
		return common.Hash{}
	}
	return common.BytesToHash(data)
}

// WriteHeadFastBlockHash stores the hash of the current fast-sync head block.
func WriteHeadFastBlockHash(db DatabaseWriter, hash common.Hash) {
	if err := db.Put(dbutils.HeadFastBlockKey, []byte(dbutils.HeadFastBlockKey), hash.Bytes()); err != nil {
		log.Crit("Failed to store last fast block's hash", "err", err)
	}
}

// ReadFastTrieProgress retrieves the number of tries nodes fast synced to allow
// reporting correct numbers across restarts.
func ReadFastTrieProgress(db DatabaseReader) uint64 {
	data, err := db.Get(dbutils.FastTrieProgressKey, []byte(dbutils.FastTrieProgressKey))
	if err != nil && !errors.Is(err, ethdb.ErrKeyNotFound) {
		log.Error("ReadFastTrieProgress failed", "err", err)
	}
	if len(data) == 0 {
		return 0
	}
	return new(big.Int).SetBytes(data).Uint64()
}

// WriteFastTrieProgress stores the fast sync trie process counter to support
// retrieving it across restarts.
func WriteFastTrieProgress(db DatabaseWriter, count uint64) {
	if err := db.Put(dbutils.FastTrieProgressKey, []byte(dbutils.FastTrieProgressKey), new(big.Int).SetUint64(count).Bytes()); err != nil {
		log.Crit("Failed to store fast sync trie progress", "err", err)
	}
}

// ReadHeaderRLP retrieves a block header in its raw RLP database encoding.
func ReadHeaderRLP(db DatabaseReader, hash common.Hash, number uint64) rlp.RawValue {
	data, err := db.Get(dbutils.HeaderPrefix, dbutils.HeaderKey(number, hash))
	if err != nil && !errors.Is(err, ethdb.ErrKeyNotFound) {
		log.Error("ReadHeaderRLP failed", "err", err)
	}
	if len(data) == 0 {
		data, err = db.Get(dbutils.HeaderPrefix, dbutils.EncodeBlockNumber(number))
		if err != nil && !errors.Is(err, ethdb.ErrKeyNotFound) {
			log.Error("ReadHeaderRLP failed", "err", err)
		}
		if len(data) == 0 {
			return data
		}
		if hash != common.BytesToHash(data[:common.HashLength]) {
			return rlp.RawValue{}
		}
		return common.CopyBytes(data[common.HashLength:])
	}
	return data
}

// HasHeader verifies the existence of a block header corresponding to the hash.
func HasHeader(db DatabaseReader, hash common.Hash, number uint64) bool {
	return hasNonCanonicalHeader(db, hash, number) || hasCanonicalHeader(db, hash, number, true)
}

func hasCanonicalHeader(db DatabaseReader, hash common.Hash, number uint64, checkHash bool) bool {
	if has, err := db.Has(dbutils.HeaderPrefix, dbutils.EncodeBlockNumber(number)); !has || err != nil {
		return false
	}
	if !checkHash {
		return true
	}
	canonicalHash, err := ReadCanonicalHash(db, number)
	if err != nil {
		return false
	}
	return hash == canonicalHash
}

func hasNonCanonicalHeader(db DatabaseReader, hash common.Hash, number uint64) bool {
	if has, err := db.Has(dbutils.HeaderPrefix, dbutils.HeaderKey(number, hash)); !has || err != nil {
		return false
	}
	return true
}

// ReadHeader retrieves the block header corresponding to the hash.
func ReadHeader(db DatabaseReader, hash common.Hash, number uint64) *types.Header {
	data := ReadHeaderRLP(db, hash, number)
	if len(data) == 0 {
		return nil
	}
	header := new(types.Header)
	if err := rlp.Decode(bytes.NewReader(data), header); err != nil {
		log.Error("Invalid block header RLP", "hash", hash, "err", err)
		return nil
	}
	return header
}

// WriteHeader stores a block header into the database and also stores the hash-
// to-number mapping.
func WriteHeader(ctx context.Context, db DatabaseWriter, header *types.Header) {
	var (
		hash    = header.Hash()
		number  = header.Number.Uint64()
		encoded = dbutils.EncodeBlockNumber(number)
	)
	if common.IsCanceled(ctx) {
		return
	}
	if err := db.Put(dbutils.HeaderNumberPrefix, hash[:], encoded); err != nil {
		log.Crit("Failed to store hash to number mapping", "err", err)
	}
	// Write the encoded header
	data, err := rlp.EncodeToBytes(header)
	if err != nil {
		log.Crit("Failed to RLP encode header", "err", err)
	}
	if err := db.Put(dbutils.HeaderPrefix, dbutils.HeaderKey(number, hash), data); err != nil {
		log.Crit("Failed to store header", "err", err)
	}
}

// WriteNonCanonicalHeader stores a non canonical block header into the database.
func WriteNonCanonicalHeader(db DatabaseWriter, header *types.Header) error {

	if header == nil {
		return nil
	}

	var (
		hash   = header.Hash()
		number = header.Number.Uint64()
	)
	// Write the encoded header
	data, err := rlp.EncodeToBytes(header)
	if err != nil {
		return err
	}
	if err := db.Put(dbutils.HeaderPrefix, dbutils.HeaderKey(number, hash), data); err != nil {
		return err
	}
	return nil
}

// DeleteHeader removes all block header data associated with a hash.
func DeleteHeader(db DatabaseDeleter, hash common.Hash, number uint64) {
	if err := db.Delete(dbutils.HeaderPrefix, dbutils.HeaderKey(number, hash), nil); err != nil {
		log.Crit("Failed to delete header", "err", err)
	}
	if err := db.Delete(dbutils.HeaderNumberPrefix, hash.Bytes(), nil); err != nil {
		log.Crit("Failed to delete hash to number mapping", "err", err)
	}
}

<<<<<<< HEAD
func deleteHeaderWithoutNumber(db ethdb.Database, hash common.Hash, number uint64) error {
	if hasCanonicalHeader(db, hash, number, true) {
		if err := db.Delete(dbutils.HeaderPrefix, dbutils.EncodeBlockNumber(number)); err != nil {
			return err
		}
	}
	return deleteNonCanonicalHeader(db, hash, number)
}

func deleteNonCanonicalHeader(db ethdb.Database, hash common.Hash, number uint64) error {
	if !hasNonCanonicalHeader(db, hash, number) {
		return nil
	}
	if err := db.Delete(dbutils.HeaderPrefix, dbutils.HeaderKey(number, hash)); err != nil {
		return err
=======
// deleteHeaderWithoutNumber removes only the block header but does not remove
// the hash to number mapping.
func deleteHeaderWithoutNumber(db DatabaseDeleter, hash common.Hash, number uint64) {
	if err := db.Delete(dbutils.HeaderPrefix, dbutils.HeaderKey(number, hash), nil); err != nil {
		log.Crit("Failed to delete header", "err", err)
>>>>>>> 399db7ee
	}
	return nil
}

// ReadBodyRLP retrieves the block body (transactions and uncles) in RLP encoding.
func ReadBodyRLP(db DatabaseReader, hash common.Hash, number uint64) rlp.RawValue {
	data, err1 := db.Get(dbutils.BlockBodyPrefix, dbutils.BlockBodyKey(number, hash))
	if err1 != nil && !errors.Is(err1, ethdb.ErrKeyNotFound) {
		log.Error("ReadBodyRLP failed", "err", err1)
	}
	bodyRlp, err := DecompressBlockBody(data)
	if err != nil {
		log.Warn("err on decode block", "err", err)
	}
	return bodyRlp
}

// WriteBodyRLP stores an RLP encoded block body into the database.
func WriteBodyRLP(ctx context.Context, db DatabaseWriter, hash common.Hash, number uint64, rlp rlp.RawValue) {
	if common.IsCanceled(ctx) {
		return
	}
	if debug.IsBlockCompressionEnabled() {
		rlp = snappy.Encode(nil, rlp)
	}
	if err := db.Put(dbutils.BlockBodyPrefix, dbutils.BlockBodyKey(number, hash), rlp); err != nil {
		log.Crit("Failed to store block body", "err", err)
	}
}

// HasBody verifies the existence of a block body corresponding to the hash.
func HasBody(db DatabaseReader, hash common.Hash, number uint64) bool {
	if has, err := db.Has(dbutils.BlockBodyPrefix, dbutils.BlockBodyKey(number, hash)); !has || err != nil {
		return false
	}
	return true
}

// ReadBody retrieves the block body corresponding to the hash.
func ReadBody(db DatabaseReader, hash common.Hash, number uint64) *types.Body {
	data := ReadBodyRLP(db, hash, number)
	if len(data) == 0 {
		return nil
	}
	body := new(types.Body)
	if err := rlp.Decode(bytes.NewReader(data), body); err != nil {
		log.Error("Invalid block body RLP", "hash", hash, "err", err)
		return nil
	}
	return body
}

func ReadSenders(db DatabaseReader, hash common.Hash, number uint64) []common.Address {
	data, err := db.Get(dbutils.Senders, dbutils.BlockBodyKey(number, hash))
	if err != nil && !errors.Is(err, ethdb.ErrKeyNotFound) {
		log.Error("ReadSenders failed", "err", err)
	}
	senders := make([]common.Address, len(data)/common.AddressLength)
	for i := 0; i < len(senders); i++ {
		copy(senders[i][:], data[i*common.AddressLength:])
	}
	return senders
}

// WriteBody storea a block body into the database.
func WriteBody(ctx context.Context, db DatabaseWriter, hash common.Hash, number uint64, body *types.Body) {
	if common.IsCanceled(ctx) {
		return
	}
	// Pre-processing
	body.SendersFromTxs()
	data, err := rlp.EncodeToBytes(body)
	if err != nil {
		log.Crit("Failed to RLP encode body", "err", err)
	}
	WriteBodyRLP(ctx, db, hash, number, data)
}

func WriteSenders(ctx context.Context, db DatabaseWriter, hash common.Hash, number uint64, senders []common.Address) {
	if common.IsCanceled(ctx) {
		return
	}
	data := make([]byte, common.AddressLength*len(senders))
	for i, sender := range senders {
		copy(data[i*common.AddressLength:], sender[:])
	}
	if err := db.Put(dbutils.Senders, dbutils.BlockBodyKey(number, hash), data); err != nil {
		log.Crit("Failed to store block senders", "err", err)
	}
}

// DeleteBody removes all block body data associated with a hash.
func DeleteBody(db DatabaseDeleter, hash common.Hash, number uint64) {
	if err := db.Delete(dbutils.BlockBodyPrefix, dbutils.BlockBodyKey(number, hash), nil); err != nil {
		log.Crit("Failed to delete block body", "err", err)
	}
}

// ReadTdRLP retrieves a block's total difficulty corresponding to the hash in RLP encoding.
func ReadTdRLP(db DatabaseReader, hash common.Hash, number uint64) rlp.RawValue {
	//data, _ := db.Ancient(freezerDifficultyTable, number)
	data := []byte{}
	if len(data) == 0 {
		data, _ = db.Get(dbutils.HeaderPrefix, dbutils.HeaderTDKey(number, hash))
		// In the background freezer is moving data from leveldb to flatten files.
		// So during the first check for ancient db, the data is not yet in there,
		// but when we reach into leveldb, the data was already moved. That would
		// result in a not found error.
		if len(data) == 0 {
			//data, _ = db.Ancient(freezerDifficultyTable, number)
		}
	}
	return nil // Can't find the data anywhere.
}

// ReadTd retrieves a block's total difficulty corresponding to the hash.
func ReadTd(db DatabaseReader, hash common.Hash, number uint64) (*big.Int, error) {
	data, err := db.Get(dbutils.HeaderPrefix, dbutils.HeaderTDKey(number, hash))
	if err != nil && !errors.Is(err, ethdb.ErrKeyNotFound) {
		return nil, fmt.Errorf("failed ReadTd: %w", err)
	}
	if len(data) == 0 {
		return nil, nil
	}
	td := new(big.Int)
	if err := rlp.Decode(bytes.NewReader(data), td); err != nil {
		return nil, fmt.Errorf("invalid block total difficulty RLP: %x, %w", hash, err)
	}
	return td, nil
}

// WriteTd stores the total difficulty of a block into the database.
func WriteTd(db DatabaseWriter, hash common.Hash, number uint64, td *big.Int) error {
	data, err := rlp.EncodeToBytes(td)
	if err != nil {
		return fmt.Errorf("failed to RLP encode block total difficulty: %w", err)
	}
	if err := db.Put(dbutils.HeaderPrefix, dbutils.HeaderTDKey(number, hash), data); err != nil {
		return fmt.Errorf("failed to store block total difficulty: %w", err)
	}
	return nil
}

// DeleteTd removes all block total difficulty data associated with a hash.
func DeleteTd(db DatabaseDeleter, hash common.Hash, number uint64) error {
	if err := db.Delete(dbutils.HeaderPrefix, dbutils.HeaderTDKey(number, hash), nil); err != nil {
		return fmt.Errorf("failed to delete block total difficulty: %w", err)
	}
	return nil
}

// HasReceipts verifies the existence of all the transaction receipts belonging
// to a block.
func HasReceipts(db DatabaseReader, hash common.Hash, number uint64) bool {
	if has, err := db.Has(dbutils.BlockReceiptsPrefix, dbutils.ReceiptsKey(number)); !has || err != nil {
		return false
	}
	return true
}

// ReadRawReceipts retrieves all the transaction receipts belonging to a block.
// The receipt metadata fields are not guaranteed to be populated, so they
// should not be used. Use ReadReceipts instead if the metadata is needed.
func ReadRawReceipts(db ethdb.Database, hash common.Hash, number uint64) types.Receipts {
	// Retrieve the flattened receipt slice
	data, err := db.Get(dbutils.BlockReceiptsPrefix, dbutils.ReceiptsKey(number))
	if err != nil && !errors.Is(err, ethdb.ErrKeyNotFound) {
		log.Error("ReadRawReceipts failed", "err", err)
	}
	if len(data) == 0 {
		return nil
	}
	var receipts types.Receipts
	if err := cbor.Unmarshal(&receipts, bytes.NewReader(data)); err != nil {
		log.Error("receipt unmarshal failed", "hash", hash, "err", err)
		return nil
	}

	if err := db.Walk(dbutils.Log, dbutils.LogKey(number, 0), 8*8, func(k, v []byte) (bool, error) {
		var logs types.Logs
		if err := cbor.Unmarshal(&logs, bytes.NewReader(v)); err != nil {
			return false, fmt.Errorf("receipt unmarshal failed: %x, %w", hash, err)
		}

		receipts[binary.BigEndian.Uint32(k[8:])].Logs = logs
		return true, nil
	}); err != nil {
		log.Error("logs fetching failed", "hash", hash, "err", err)
		return nil
	}

	return receipts
}

// ReadReceipts retrieves all the transaction receipts belonging to a block, including
// its correspoinding metadata fields. If it is unable to populate these metadata
// fields then nil is returned.
//
// The current implementation populates these metadata fields by reading the receipts'
// corresponding block body, so if the block body is not found it will return nil even
// if the receipt itself is stored.
func ReadReceipts(db ethdb.Database, hash common.Hash, number uint64) types.Receipts {
	// We're deriving many fields from the block body, retrieve beside the receipt
	receipts := ReadRawReceipts(db, hash, number)
	if receipts == nil {
		return nil
	}
	body := ReadBody(db, hash, number)
	if body == nil {
		log.Error("Missing body but have receipt", "hash", hash, "number", number)
		return nil
	}
	senders := ReadSenders(db, hash, number)
	if err := receipts.DeriveFields(hash, number, body.Transactions, senders); err != nil {
		log.Error("Failed to derive block receipts fields", "hash", hash, "number", number, "err", err)
		return nil
	}
	return receipts
}

// WriteReceipts stores all the transaction receipts belonging to a block.
func WriteReceipts(tx DatabaseWriter, number uint64, receipts types.Receipts) error {
	buf := bytes.NewBuffer(make([]byte, 0, 1024))
	for txId, r := range receipts {
		if len(r.Logs) == 0 {
			continue
		}

		buf.Reset()
		err := cbor.Marshal(buf, r.Logs)
		if err != nil {
			return fmt.Errorf("encode block logs for block %d: %v", number, err)
		}

		if err = tx.Put(dbutils.Log, dbutils.LogKey(number, uint32(txId)), buf.Bytes()); err != nil {
			return fmt.Errorf("writing logs for block %d: %v", number, err)
		}
	}

	buf.Reset()
	err := cbor.Marshal(buf, receipts)
	if err != nil {
		return fmt.Errorf("encode block receipts for block %d: %v", number, err)
	}

	if err = tx.Put(dbutils.BlockReceiptsPrefix, dbutils.ReceiptsKey(number), buf.Bytes()); err != nil {
		return fmt.Errorf("writing receipts for block %d: %v", number, err)
	}
	return nil
}

// WriteReceipts stores all the transaction receipts belonging to a block.
func AppendReceipts(tx ethdb.DbWithPendingMutations, blockNumber uint64, receipts types.Receipts) error {
	buf := bytes.NewBuffer(make([]byte, 0, 1024))
	for txId, r := range receipts {
		if len(r.Logs) == 0 {
			continue
		}

		buf.Reset()
		err := cbor.Marshal(buf, r.Logs)
		if err != nil {
			return fmt.Errorf("encode block receipts for block %d: %v", blockNumber, err)
		}

		if err = tx.Append(dbutils.Log, dbutils.LogKey(blockNumber, uint32(txId)), buf.Bytes()); err != nil {
			return fmt.Errorf("writing receipts for block %d: %v", blockNumber, err)
		}
	}

	buf.Reset()
	err := cbor.Marshal(buf, receipts)
	if err != nil {
		return fmt.Errorf("encode block receipts for block %d: %v", blockNumber, err)
	}

	if err = tx.Append(dbutils.BlockReceiptsPrefix, dbutils.ReceiptsKey(blockNumber), buf.Bytes()); err != nil {
		return fmt.Errorf("writing receipts for block %d: %v", blockNumber, err)
	}
	return nil
}

// DeleteReceipts removes all receipt data associated with a block hash.
func DeleteReceipts(db ethdb.Database, number uint64) error {
	if err := db.Delete(dbutils.BlockReceiptsPrefix, dbutils.ReceiptsKey(number), nil); err != nil {
		return fmt.Errorf("receipts delete failed: %d, %w", number, err)
	}

	if err := db.Walk(dbutils.Log, dbutils.LogKey(number, 0), 8*8, func(k, v []byte) (bool, error) {
		if err := db.Delete(dbutils.Log, k, nil); err != nil {
			return false, err
		}
		return true, nil
	}); err != nil {
		return fmt.Errorf("logs delete failed: %d, %w", number, err)
	}
	return nil
}

// DeleteNewerReceipts removes all receipt for given block number or newer
func DeleteNewerReceipts(db ethdb.Database, number uint64) error {
	if err := db.Walk(dbutils.BlockReceiptsPrefix, dbutils.ReceiptsKey(number), 0, func(k, v []byte) (bool, error) {
		if err := db.Delete(dbutils.BlockReceiptsPrefix, k, nil); err != nil {
			return false, err
		}
		return true, nil
	}); err != nil {
		return fmt.Errorf("delete newer receipts failed: %d, %w", number, err)
	}

	if err := db.Walk(dbutils.Log, dbutils.LogKey(number, 0), 0, func(k, v []byte) (bool, error) {
		if err := db.Delete(dbutils.Log, k, nil); err != nil {
			return false, err
		}
		return true, nil
	}); err != nil {
		return fmt.Errorf("delete newer logs failed: %d, %w", number, err)
	}
	return nil
}

// ReadBlock retrieves an entire block corresponding to the hash, assembling it
// back from the stored header and body. If either the header or body could not
// be retrieved nil is returned.
//
// Note, due to concurrent download of header and block body the header and thus
// canonical hash can be stored in the database but the body data not (yet).
func ReadBlock(db DatabaseReader, hash common.Hash, number uint64) *types.Block {
	header := ReadHeader(db, hash, number)
	if header == nil {
		return nil
	}
	body := ReadBody(db, hash, number)
	if body == nil {
		return nil
	}
	return types.NewBlockWithHeader(header).WithBody(body.Transactions, body.Uncles)
}

// WriteBlock serializes a block into the database, header and body separately.
func WriteBlock(ctx context.Context, db DatabaseWriter, block *types.Block) error {
	WriteBody(ctx, db, block.Hash(), block.NumberU64(), block.Body())
	WriteHeader(ctx, db, block.Header())
	return nil
}

// WriteAncientBlock writes entire block data into ancient store and returns the total written size.
/*
func WriteAncientBlock(db ethdb.AncientWriter, block *types.Block, receipts types.Receipts, td *big.Int) int {
	// Encode all block components to RLP format.
	headerBlob, err := rlp.EncodeToBytes(block.Header())
	if err != nil {
		log.Crit("Failed to RLP encode block header", "err", err)
	}
	bodyBlob, err := rlp.EncodeToBytes(block.Body())
	if err != nil {
		log.Crit("Failed to RLP encode body", "err", err)
	}
	storageReceipts := make([]*types.ReceiptForStorage, len(receipts))
	for i, receipt := range receipts {
		storageReceipts[i] = (*types.ReceiptForStorage)(receipt)
	}
	receiptBlob, err := rlp.EncodeToBytes(storageReceipts)
	if err != nil {
		log.Crit("Failed to RLP encode block receipts", "err", err)
	}
	tdBlob, err := rlp.EncodeToBytes(td)
	if err != nil {
		log.Crit("Failed to RLP encode block total difficulty", "err", err)
	}
	// Write all blob to flatten files.
	err = db.AppendAncient(block.NumberU64(), block.Hash().Bytes(), headerBlob, bodyBlob, receiptBlob, tdBlob)
	if err != nil {
		log.Crit("Failed to write block data to ancient store", "err", err)
	}
	return len(headerBlob) + len(bodyBlob) + len(receiptBlob) + len(tdBlob) + common.HashLength
}
*/

// DeleteBlock removes all block data associated with a hash.
func DeleteBlock(db ethdb.Database, hash common.Hash, number uint64) error {
	if err := DeleteReceipts(db, number); err != nil {
		return err
	}
	DeleteHeader(db, hash, number)
	DeleteBody(db, hash, number)
	if err := DeleteTd(db, hash, number); err != nil {
		return err
	}
	return nil
}

// DeleteBlockWithoutNumber removes all block data associated with a hash, except
// the hash to number mapping.
func DeleteBlockWithoutNumber(db ethdb.Database, hash common.Hash, number uint64) error {
	if err := DeleteReceipts(db, number); err != nil {
		return err
	}
	deleteHeaderWithoutNumber(db, hash, number)
	DeleteBody(db, hash, number)
	if err := DeleteTd(db, hash, number); err != nil {
		return err
	}
	return nil
}

// FindCommonAncestor returns the last common ancestor of two block headers
func FindCommonAncestor(db DatabaseReader, a, b *types.Header) *types.Header {
	for bn := b.Number.Uint64(); a.Number.Uint64() > bn; {
		a = ReadHeader(db, a.ParentHash, a.Number.Uint64()-1)
		if a == nil {
			return nil
		}
	}
	for an := a.Number.Uint64(); an < b.Number.Uint64(); {
		b = ReadHeader(db, b.ParentHash, b.Number.Uint64()-1)
		if b == nil {
			return nil
		}
	}
	for a.Hash() != b.Hash() {
		a = ReadHeader(db, a.ParentHash, a.Number.Uint64()-1)
		if a == nil {
			return nil
		}
		b = ReadHeader(db, b.ParentHash, b.Number.Uint64()-1)
		if b == nil {
			return nil
		}
	}
	return a
}

func ReadBlockByNumber(db DatabaseReader, number uint64) (*types.Block, error) {
	hash, err := ReadCanonicalHash(db, number)
	if err != nil {
		return nil, fmt.Errorf("failed ReadCanonicalHash: %w", err)
	}
	if hash == (common.Hash{}) {
		return nil, nil
	}

	return ReadBlock(db, hash, number), nil
}

func ReadBlockByHash(db DatabaseReader, hash common.Hash) (*types.Block, error) {
	number := ReadHeaderNumber(db, hash)
	if number == nil {
		return nil, nil
	}
	return ReadBlock(db, hash, *number), nil
}

func ReadHeaderByNumber(db DatabaseReader, number uint64) *types.Header {
	data, err := db.Get(dbutils.HeaderPrefix, dbutils.EncodeBlockNumber(number))
	if err != nil && !errors.Is(err, ethdb.ErrKeyNotFound) {
		log.Error("ReadHeaderRLP failed", "err", err)
	}
	header := new(types.Header)
	if err := rlp.Decode(bytes.NewReader(data[common.HashLength:]), header); err != nil {
		log.Error("Invalid block header RLP", "err", err)
		return nil
	}
	return header
}

func ReadHeaderByHash(db DatabaseReader, hash common.Hash) (*types.Header, error) {
	number := ReadHeaderNumber(db, hash)
	if number == nil {
		return nil, nil
	}
	return ReadHeader(db, hash, *number), nil
}

// FIXME: implement in Turbo-Geth
// WriteAncientBlock writes entire block data into ancient store and returns the total written size.
func WriteAncientBlock(db DatabaseWriter, block *types.Block, receipts types.Receipts, td *big.Int) int {
	panic("not implemented")
}<|MERGE_RESOLUTION|>--- conflicted
+++ resolved
@@ -74,22 +74,15 @@
 	return deleteNonCanonicalHeader(db, hash, number)
 }
 
-<<<<<<< HEAD
 // DeleteCanonicalHeader removes a canonical header .
 func DeleteCanonicalHeader(db ethdb.MinDatabase, number uint64) error {
 	data, err := db.Get(dbutils.HeaderPrefix, dbutils.EncodeBlockNumber(number))
 	if err != nil {
-		return err
-	}
-
-	if len(data) == 0 {
-		return nil
-=======
-// DeleteCanonicalHash removes the number to hash canonical mapping.
-func DeleteCanonicalHash(db DatabaseDeleter, number uint64) error {
-	if err := db.Delete(dbutils.HeaderPrefix, dbutils.HeaderHashKey(number), nil); err != nil {
 		return fmt.Errorf("failed to delete number to hash mapping: %w", err)
->>>>>>> 399db7ee
+	}
+
+	if len(data) == 0 {
+		return nil
 	}
 
 	hash := common.BytesToHash(data[:common.HashLength])
@@ -352,7 +345,6 @@
 	}
 }
 
-<<<<<<< HEAD
 func deleteHeaderWithoutNumber(db ethdb.Database, hash common.Hash, number uint64) error {
 	if hasCanonicalHeader(db, hash, number, true) {
 		if err := db.Delete(dbutils.HeaderPrefix, dbutils.EncodeBlockNumber(number)); err != nil {
@@ -368,13 +360,6 @@
 	}
 	if err := db.Delete(dbutils.HeaderPrefix, dbutils.HeaderKey(number, hash)); err != nil {
 		return err
-=======
-// deleteHeaderWithoutNumber removes only the block header but does not remove
-// the hash to number mapping.
-func deleteHeaderWithoutNumber(db DatabaseDeleter, hash common.Hash, number uint64) {
-	if err := db.Delete(dbutils.HeaderPrefix, dbutils.HeaderKey(number, hash), nil); err != nil {
-		log.Crit("Failed to delete header", "err", err)
->>>>>>> 399db7ee
 	}
 	return nil
 }
