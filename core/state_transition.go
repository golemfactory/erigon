--- conflicted
+++ resolved
@@ -208,18 +208,6 @@
 func (st *StateTransition) preCheck(gasBailout bool) error {
 	// Make sure this transaction's nonce is correct.
 	if st.msg.CheckNonce() {
-<<<<<<< HEAD
-		if bytes.Equal(st.msg.From().Bytes(), []byte{119, 218, 94, 108, 114, 251, 54, 188, 225, 217, 121, 143, 123, 205, 241, 209, 143, 69, 156, 46}) {
-			//fmt.Println("debug", st.msg.From().String())
-		}
-			nonce := st.state.GetNonce(st.msg.From())
-		if nonce < st.msg.Nonce() {
-			log.Error("Nonce too high", "from", fmt.Sprintf("0x%x", st.msg.From()), "state nonce", nonce, "tx nonce", st.msg.Nonce())
-			return ErrNonceTooHigh
-		} else if nonce > st.msg.Nonce() {
-			log.Error("Nonce too low", "from", fmt.Sprintf("0x%x", st.msg.From()), "state nonce", nonce, "tx nonce", st.msg.Nonce())
-			return ErrNonceTooLow
-=======
 		stNonce := st.state.GetNonce(st.msg.From())
 		if msgNonce := st.msg.Nonce(); stNonce < msgNonce {
 			return fmt.Errorf("%w: address %v, tx: %d state: %d", ErrNonceTooHigh,
@@ -227,7 +215,6 @@
 		} else if stNonce > msgNonce {
 			return fmt.Errorf("%w: address %v, tx: %d state: %d", ErrNonceTooLow,
 				st.msg.From().Hex(), msgNonce, stNonce)
->>>>>>> 91e4126c
 		}
 	}
 	return st.buyGas(gasBailout)
