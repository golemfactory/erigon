--- conflicted
+++ resolved
@@ -56,16 +56,12 @@
 	}
 
 	incorrectBlock := types.NewBlock(incorrectHeader, blocks[0].Transactions(), blocks[0].Uncles(), receipts[0])
-<<<<<<< HEAD
 
 	exit := make(chan struct{})
-	eng := process.NewConsensusProcess(blockchain.Engine(), blockchain.Config(), exit)
+	eng := process.NewConsensusProcess(engine, data.genesisSpec.Config, exit)
 	defer common.SafeClose(exit)
 
-	if _, err = stagedsync.InsertBlockInStages(db, blockchain.Config(), &vm.Config{}, blockchain.Engine(), eng, incorrectBlock, true /* checkRoot */); err == nil {
-=======
-	if _, err = stagedsync.InsertBlockInStages(db, data.genesisSpec.Config, &vm.Config{}, engine, incorrectBlock, true /* checkRoot */); err == nil {
->>>>>>> a913ae88
+	if _, err = stagedsync.InsertBlockInStages(db, data.genesisSpec.Config, &vm.Config{}, engine, eng, incorrectBlock, true /* checkRoot */); err == nil {
 		t.Fatal("should fail")
 	}
 
@@ -81,11 +77,7 @@
 	}
 	defer clear()
 
-<<<<<<< HEAD
-	if _, err = stagedsync.InsertBlocksInStages(db, ethdb.DefaultStorageMode, blockchain.Config(), &vm.Config{}, blockchain.Engine(), eng, blocks, true /* checkRoot */); err != nil {
-=======
-	if _, err = stagedsync.InsertBlocksInStages(db, ethdb.DefaultStorageMode, data.genesisSpec.Config, &vm.Config{}, engine, blocks, true /* checkRoot */); err != nil {
->>>>>>> a913ae88
+	if _, err = stagedsync.InsertBlocksInStages(db, ethdb.DefaultStorageMode, data.genesisSpec.Config, &vm.Config{}, engine, eng, blocks, true /* checkRoot */); err != nil {
 		t.Fatal(err)
 	}
 
@@ -135,14 +127,10 @@
 	}
 
 	incorrectBlock := types.NewBlock(incorrectHeader, blocks[0].Transactions(), blocks[0].Uncles(), receipts[0])
-<<<<<<< HEAD
 	exit := make(chan struct{})
-	eng := process.NewConsensusProcess(blockchain.Engine(), blockchain.Config(), exit)
+	eng := process.NewConsensusProcess(engine, data.genesisSpec.Config, exit)
 	defer common.SafeClose(exit)
-	if _, err = stagedsync.InsertBlockInStages(db, blockchain.Config(), &vm.Config{}, blockchain.Engine(), eng, incorrectBlock, true /* checkRoot */); err == nil {
-=======
-	if _, err = stagedsync.InsertBlockInStages(db, data.genesisSpec.Config, &vm.Config{}, engine, incorrectBlock, true /* checkRoot */); err == nil {
->>>>>>> a913ae88
+	if _, err = stagedsync.InsertBlockInStages(db, data.genesisSpec.Config, &vm.Config{}, engine, eng, incorrectBlock, true /* checkRoot */); err == nil {
 		t.Fatal("should fail")
 	}
 
@@ -158,11 +146,7 @@
 	}
 	defer clear()
 
-<<<<<<< HEAD
-	if _, err = stagedsync.InsertBlocksInStages(db, ethdb.DefaultStorageMode, blockchain.Config(), &vm.Config{}, blockchain.Engine(), eng, blocks, true /* checkRoot */); err != nil {
-=======
-	if _, err = stagedsync.InsertBlocksInStages(db, ethdb.DefaultStorageMode, data.genesisSpec.Config, &vm.Config{}, engine, blocks, true /* checkRoot */); err != nil {
->>>>>>> a913ae88
+	if _, err = stagedsync.InsertBlocksInStages(db, ethdb.DefaultStorageMode, data.genesisSpec.Config, &vm.Config{}, engine, eng, blocks, true /* checkRoot */); err != nil {
 		t.Fatal(err)
 	}
 
@@ -206,15 +190,11 @@
 
 	incorrectBlock := types.NewBlock(incorrectHeader, blocks[0].Transactions(), blocks[0].Uncles(), receipts[0])
 
-<<<<<<< HEAD
 	exit := make(chan struct{})
-	eng := process.NewConsensusProcess(blockchain.Engine(), blockchain.Config(), exit)
+	eng := process.NewConsensusProcess(engine, data.genesisSpec.Config, exit)
 	defer common.SafeClose(exit)
 
-	if _, err = stagedsync.InsertBlockInStages(db, blockchain.Config(), &vm.Config{}, blockchain.Engine(), eng, incorrectBlock, true /* checkRoot */); err == nil {
-=======
-	if _, err = stagedsync.InsertBlockInStages(db, data.genesisSpec.Config, &vm.Config{}, engine, incorrectBlock, true /* checkRoot */); err == nil {
->>>>>>> a913ae88
+	if _, err = stagedsync.InsertBlockInStages(db, data.genesisSpec.Config, &vm.Config{}, engine, eng, incorrectBlock, true /* checkRoot */); err == nil {
 		t.Fatal("should fail")
 	}
 
@@ -230,11 +210,7 @@
 	}
 	defer clear()
 
-<<<<<<< HEAD
-	if _, err = stagedsync.InsertBlocksInStages(db, ethdb.DefaultStorageMode, blockchain.Config(), &vm.Config{}, blockchain.Engine(), eng, blocks, true /* checkRoot */); err != nil {
-=======
-	if _, err = stagedsync.InsertBlocksInStages(db, ethdb.DefaultStorageMode, data.genesisSpec.Config, &vm.Config{}, engine, blocks, true /* checkRoot */); err != nil {
->>>>>>> a913ae88
+	if _, err = stagedsync.InsertBlocksInStages(db, ethdb.DefaultStorageMode, data.genesisSpec.Config, &vm.Config{}, engine, eng, blocks, true /* checkRoot */); err != nil {
 		t.Fatal(err)
 	}
 
@@ -278,14 +254,10 @@
 
 	incorrectBlock := types.NewBlock(incorrectHeader, blocks[0].Transactions(), blocks[0].Uncles(), receipts[0])
 
-<<<<<<< HEAD
 	exit := make(chan struct{})
-	eng := process.NewConsensusProcess(blockchain.Engine(), blockchain.Config(), exit)
+	eng := process.NewConsensusProcess(engine, data.genesisSpec.Config, exit)
 	defer common.SafeClose(exit)
-	if _, err = stagedsync.InsertBlockInStages(db, blockchain.Config(), &vm.Config{}, blockchain.Engine(), eng, incorrectBlock, true /* checkRoot */); err == nil {
-=======
-	if _, err = stagedsync.InsertBlockInStages(db, data.genesisSpec.Config, &vm.Config{}, engine, incorrectBlock, true /* checkRoot */); err == nil {
->>>>>>> a913ae88
+	if _, err = stagedsync.InsertBlockInStages(db, data.genesisSpec.Config, &vm.Config{}, engine, eng, incorrectBlock, true /* checkRoot */); err == nil {
 		t.Fatal("should fail")
 	}
 
@@ -301,11 +273,7 @@
 	}
 	defer clear()
 
-<<<<<<< HEAD
-	if _, err = stagedsync.InsertBlocksInStages(db, ethdb.DefaultStorageMode, blockchain.Config(), &vm.Config{}, blockchain.Engine(), eng, blocks, true /* checkRoot */); err != nil {
-=======
-	if _, err = stagedsync.InsertBlocksInStages(db, ethdb.DefaultStorageMode, data.genesisSpec.Config, &vm.Config{}, engine, blocks, true /* checkRoot */); err != nil {
->>>>>>> a913ae88
+	if _, err = stagedsync.InsertBlocksInStages(db, ethdb.DefaultStorageMode, data.genesisSpec.Config, &vm.Config{}, engine, eng, blocks, true /* checkRoot */); err != nil {
 		t.Fatal(err)
 	}
 
@@ -348,14 +316,10 @@
 	incorrectHeader.Root = blocks[1].Header().Root
 	incorrectBlock := types.NewBlock(incorrectHeader, blocks[0].Transactions(), blocks[0].Uncles(), receipts[0])
 
-<<<<<<< HEAD
 	exit := make(chan struct{})
-	eng := process.NewConsensusProcess(blockchain.Engine(), blockchain.Config(), exit)
+	eng := process.NewConsensusProcess(engine, data.genesisSpec.Config, exit)
 	defer common.SafeClose(exit)
-	if _, err = stagedsync.InsertBlockInStages(db, blockchain.Config(), &vm.Config{}, blockchain.Engine(), eng, incorrectBlock, true /* checkRoot */); err == nil {
-=======
-	if _, err = stagedsync.InsertBlockInStages(db, data.genesisSpec.Config, &vm.Config{}, engine, incorrectBlock, true /* checkRoot */); err == nil {
->>>>>>> a913ae88
+	if _, err = stagedsync.InsertBlockInStages(db, data.genesisSpec.Config, &vm.Config{}, engine, eng, incorrectBlock, true /* checkRoot */); err == nil {
 		t.Fatal("should fail")
 	}
 
@@ -371,11 +335,7 @@
 	}
 	defer clear()
 
-<<<<<<< HEAD
-	if _, err = stagedsync.InsertBlocksInStages(db, ethdb.DefaultStorageMode, blockchain.Config(), &vm.Config{}, blockchain.Engine(), eng, blocks, true /* checkRoot */); err != nil {
-=======
-	if _, err = stagedsync.InsertBlocksInStages(db, ethdb.DefaultStorageMode, data.genesisSpec.Config, &vm.Config{}, engine, blocks, true /* checkRoot */); err != nil {
->>>>>>> a913ae88
+	if _, err = stagedsync.InsertBlocksInStages(db, ethdb.DefaultStorageMode, data.genesisSpec.Config, &vm.Config{}, engine, eng, blocks, true /* checkRoot */); err != nil {
 		t.Fatal(err)
 	}
 
@@ -417,14 +377,10 @@
 	defer clear()
 
 	// BLOCK 1
-<<<<<<< HEAD
 	exit := make(chan struct{})
-	eng := process.NewConsensusProcess(blockchain.Engine(), blockchain.Config(), exit)
+	eng := process.NewConsensusProcess(engine, data.genesisSpec.Config, exit)
 	defer common.SafeClose(exit)
-	if _, err = stagedsync.InsertBlockInStages(db, blockchain.Config(), &vm.Config{}, blockchain.Engine(), eng, blocks[0], true /* checkRoot */); err != nil {
-=======
-	if _, err = stagedsync.InsertBlockInStages(db, data.genesisSpec.Config, &vm.Config{}, engine, blocks[0], true /* checkRoot */); err != nil {
->>>>>>> a913ae88
+	if _, err = stagedsync.InsertBlockInStages(db, data.genesisSpec.Config, &vm.Config{}, engine, eng, blocks[0], true /* checkRoot */); err != nil {
 		t.Fatal(err)
 	}
 
@@ -442,11 +398,7 @@
 	incorrectBlock := types.NewBlock(incorrectHeader, blocks[1].Transactions(), blocks[1].Uncles(), receipts[1])
 
 	// BLOCK 2 - INCORRECT
-<<<<<<< HEAD
-	if _, err = stagedsync.InsertBlockInStages(db, blockchain.Config(), &vm.Config{}, blockchain.Engine(), eng, incorrectBlock, true /* checkRoot */); err == nil {
-=======
-	if _, err = stagedsync.InsertBlockInStages(db, data.genesisSpec.Config, &vm.Config{}, engine, incorrectBlock, true /* checkRoot */); err == nil {
->>>>>>> a913ae88
+	if _, err = stagedsync.InsertBlockInStages(db, data.genesisSpec.Config, &vm.Config{}, engine, eng, incorrectBlock, true /* checkRoot */); err == nil {
 		t.Fatal("should fail")
 	}
 
@@ -460,11 +412,7 @@
 	}
 
 	// BLOCK 2 - CORRECT
-<<<<<<< HEAD
-	if _, err = stagedsync.InsertBlockInStages(db, blockchain.Config(), &vm.Config{}, blockchain.Engine(), eng, blocks[1], true /* checkRoot */); err != nil {
-=======
-	if _, err = stagedsync.InsertBlockInStages(db, data.genesisSpec.Config, &vm.Config{}, engine, blocks[1], true /* checkRoot */); err != nil {
->>>>>>> a913ae88
+	if _, err = stagedsync.InsertBlockInStages(db, data.genesisSpec.Config, &vm.Config{}, engine, eng, blocks[1], true /* checkRoot */); err != nil {
 		t.Fatal(err)
 	}
 
@@ -507,14 +455,10 @@
 	defer clear()
 
 	// BLOCK 1
-<<<<<<< HEAD
 	exit := make(chan struct{})
-	eng := process.NewConsensusProcess(blockchain.Engine(), blockchain.Config(), exit)
+	eng := process.NewConsensusProcess(engine, data.genesisSpec.Config, exit)
 	defer common.SafeClose(exit)
-	if _, err = stagedsync.InsertBlockInStages(db, blockchain.Config(), &vm.Config{}, blockchain.Engine(), eng, blocks[0], true /* checkRoot */); err != nil {
-=======
-	if _, err = stagedsync.InsertBlockInStages(db, data.genesisSpec.Config, &vm.Config{}, engine, blocks[0], true /* checkRoot */); err != nil {
->>>>>>> a913ae88
+	if _, err = stagedsync.InsertBlockInStages(db, data.genesisSpec.Config, &vm.Config{}, engine, eng, blocks[0], true /* checkRoot */); err != nil {
 		t.Fatal(err)
 	}
 
@@ -528,11 +472,7 @@
 	}
 
 	// BLOCK 2
-<<<<<<< HEAD
-	if _, err = stagedsync.InsertBlockInStages(db, blockchain.Config(), &vm.Config{}, blockchain.Engine(), eng, blocks[1], true /* checkRoot */); err != nil {
-=======
-	if _, err = stagedsync.InsertBlockInStages(db, data.genesisSpec.Config, &vm.Config{}, engine, blocks[1], true /* checkRoot */); err != nil {
->>>>>>> a913ae88
+	if _, err = stagedsync.InsertBlockInStages(db, data.genesisSpec.Config, &vm.Config{}, engine, eng, blocks[1], true /* checkRoot */); err != nil {
 		t.Fatal(err)
 	}
 
@@ -550,20 +490,12 @@
 	incorrectHeader.Root = blocks[1].Header().Root
 	incorrectBlock := types.NewBlock(incorrectHeader, blocks[2].Transactions(), blocks[2].Uncles(), receipts[2])
 
-<<<<<<< HEAD
-	if _, err = stagedsync.InsertBlockInStages(db, blockchain.Config(), &vm.Config{}, blockchain.Engine(), eng, incorrectBlock, true /* checkRoot */); err == nil {
-=======
-	if _, err = stagedsync.InsertBlockInStages(db, data.genesisSpec.Config, &vm.Config{}, engine, incorrectBlock, true /* checkRoot */); err == nil {
->>>>>>> a913ae88
+	if _, err = stagedsync.InsertBlockInStages(db, data.genesisSpec.Config, &vm.Config{}, engine, eng, incorrectBlock, true /* checkRoot */); err == nil {
 		t.Fatal("should fail")
 	}
 
 	// BLOCK 3
-<<<<<<< HEAD
-	if _, err = stagedsync.InsertBlockInStages(db, blockchain.Config(), &vm.Config{}, blockchain.Engine(), eng, blocks[2], true /* checkRoot */); err != nil {
-=======
-	if _, err = stagedsync.InsertBlockInStages(db, data.genesisSpec.Config, &vm.Config{}, engine, blocks[2], true /* checkRoot */); err != nil {
->>>>>>> a913ae88
+	if _, err = stagedsync.InsertBlockInStages(db, data.genesisSpec.Config, &vm.Config{}, engine, eng, blocks[2], true /* checkRoot */); err != nil {
 		t.Fatal(err)
 	}
 }
@@ -601,14 +533,10 @@
 	defer clear()
 
 	// BLOCK 1
-<<<<<<< HEAD
 	exit := make(chan struct{})
-	eng := process.NewConsensusProcess(blockchain.Engine(), blockchain.Config(), exit)
+	eng := process.NewConsensusProcess(engine, data.genesisSpec.Config, exit)
 	defer common.SafeClose(exit)
-	if _, err = stagedsync.InsertBlockInStages(db, blockchain.Config(), &vm.Config{}, blockchain.Engine(), eng, blocks[0], true /* checkRoot */); err != nil {
-=======
-	if _, err = stagedsync.InsertBlockInStages(db, data.genesisSpec.Config, &vm.Config{}, engine, blocks[0], true /* checkRoot */); err != nil {
->>>>>>> a913ae88
+	if _, err = stagedsync.InsertBlockInStages(db, data.genesisSpec.Config, &vm.Config{}, engine, eng, blocks[0], true /* checkRoot */); err != nil {
 		t.Fatal(err)
 	}
 
@@ -622,11 +550,7 @@
 	}
 
 	// BLOCK 2
-<<<<<<< HEAD
-	if _, err = stagedsync.InsertBlockInStages(db, blockchain.Config(), &vm.Config{}, blockchain.Engine(), eng, blocks[1], true /* checkRoot */); err != nil {
-=======
-	if _, err = stagedsync.InsertBlockInStages(db, data.genesisSpec.Config, &vm.Config{}, engine, blocks[1], true /* checkRoot */); err != nil {
->>>>>>> a913ae88
+	if _, err = stagedsync.InsertBlockInStages(db, data.genesisSpec.Config, &vm.Config{}, engine, eng, blocks[1], true /* checkRoot */); err != nil {
 		t.Fatal(err)
 	}
 
@@ -640,11 +564,7 @@
 	}
 
 	// BLOCK 3
-<<<<<<< HEAD
-	if _, err = stagedsync.InsertBlockInStages(db, blockchain.Config(), &vm.Config{}, blockchain.Engine(), eng, blocks[2], true /* checkRoot */); err != nil {
-=======
-	if _, err = stagedsync.InsertBlockInStages(db, data.genesisSpec.Config, &vm.Config{}, engine, blocks[2], true /* checkRoot */); err != nil {
->>>>>>> a913ae88
+	if _, err = stagedsync.InsertBlockInStages(db, data.genesisSpec.Config, &vm.Config{}, engine, eng, blocks[2], true /* checkRoot */); err != nil {
 		t.Fatal(err)
 	}
 
@@ -653,20 +573,12 @@
 	incorrectHeader.Root = blocks[1].Header().Root
 	incorrectBlock := types.NewBlock(incorrectHeader, blocks[3].Transactions(), blocks[3].Uncles(), receipts[3])
 
-<<<<<<< HEAD
-	if _, err = stagedsync.InsertBlockInStages(db, blockchain.Config(), &vm.Config{}, blockchain.Engine(), eng, incorrectBlock, true /* checkRoot */); err == nil {
-=======
-	if _, err = stagedsync.InsertBlockInStages(db, data.genesisSpec.Config, &vm.Config{}, engine, incorrectBlock, true /* checkRoot */); err == nil {
->>>>>>> a913ae88
+	if _, err = stagedsync.InsertBlockInStages(db, data.genesisSpec.Config, &vm.Config{}, engine, eng, incorrectBlock, true /* checkRoot */); err == nil {
 		t.Fatal("should fail")
 	}
 
 	// BLOCK 4
-<<<<<<< HEAD
-	if _, err = stagedsync.InsertBlockInStages(db, blockchain.Config(), &vm.Config{}, blockchain.Engine(), eng, blocks[3], true /* checkRoot */); err != nil {
-=======
-	if _, err = stagedsync.InsertBlockInStages(db, data.genesisSpec.Config, &vm.Config{}, engine, blocks[3], true /* checkRoot */); err != nil {
->>>>>>> a913ae88
+	if _, err = stagedsync.InsertBlockInStages(db, data.genesisSpec.Config, &vm.Config{}, engine, eng, blocks[3], true /* checkRoot */); err != nil {
 		t.Fatal(err)
 	}
 }
@@ -704,14 +616,10 @@
 	defer clear()
 
 	// BLOCK 1
-<<<<<<< HEAD
 	exit := make(chan struct{})
-	eng := process.NewConsensusProcess(blockchain.Engine(), blockchain.Config(), exit)
+	eng := process.NewConsensusProcess(engine, data.genesisSpec.Config, exit)
 	defer common.SafeClose(exit)
-	if _, err = stagedsync.InsertBlockInStages(db, blockchain.Config(), &vm.Config{}, blockchain.Engine(), eng, blocks[0], true /* checkRoot */); err != nil {
-=======
-	if _, err = stagedsync.InsertBlockInStages(db, data.genesisSpec.Config, &vm.Config{}, engine, blocks[0], true /* checkRoot */); err != nil {
->>>>>>> a913ae88
+	if _, err = stagedsync.InsertBlockInStages(db, data.genesisSpec.Config, &vm.Config{}, engine, eng, blocks[0], true /* checkRoot */); err != nil {
 		t.Fatal(err)
 	}
 
@@ -725,11 +633,7 @@
 	}
 
 	// BLOCK 2
-<<<<<<< HEAD
-	if _, err = stagedsync.InsertBlockInStages(db, blockchain.Config(), &vm.Config{}, blockchain.Engine(), eng, blocks[1], true /* checkRoot */); err != nil {
-=======
-	if _, err = stagedsync.InsertBlockInStages(db, data.genesisSpec.Config, &vm.Config{}, engine, blocks[1], true /* checkRoot */); err != nil {
->>>>>>> a913ae88
+	if _, err = stagedsync.InsertBlockInStages(db, data.genesisSpec.Config, &vm.Config{}, engine, eng, blocks[1], true /* checkRoot */); err != nil {
 		t.Fatal(err)
 	}
 
@@ -743,11 +647,7 @@
 	}
 
 	// BLOCK 3
-<<<<<<< HEAD
-	if _, err = stagedsync.InsertBlockInStages(db, blockchain.Config(), &vm.Config{}, blockchain.Engine(), eng, blocks[2], true /* checkRoot */); err != nil {
-=======
-	if _, err = stagedsync.InsertBlockInStages(db, data.genesisSpec.Config, &vm.Config{}, engine, blocks[2], true /* checkRoot */); err != nil {
->>>>>>> a913ae88
+	if _, err = stagedsync.InsertBlockInStages(db, data.genesisSpec.Config, &vm.Config{}, engine, eng, blocks[2], true /* checkRoot */); err != nil {
 		t.Fatal(err)
 	}
 
@@ -756,20 +656,12 @@
 	incorrectHeader.Root = blocks[1].Header().Root
 	incorrectBlock := types.NewBlock(incorrectHeader, blocks[3].Transactions(), blocks[3].Uncles(), receipts[3])
 
-<<<<<<< HEAD
-	if _, err = stagedsync.InsertBlockInStages(db, blockchain.Config(), &vm.Config{}, blockchain.Engine(), eng, incorrectBlock, true /* checkRoot */); err == nil {
-=======
-	if _, err = stagedsync.InsertBlockInStages(db, data.genesisSpec.Config, &vm.Config{}, engine, incorrectBlock, true /* checkRoot */); err == nil {
->>>>>>> a913ae88
+	if _, err = stagedsync.InsertBlockInStages(db, data.genesisSpec.Config, &vm.Config{}, engine, eng, incorrectBlock, true /* checkRoot */); err == nil {
 		t.Fatal("should fail")
 	}
 
 	// BLOCK 4
-<<<<<<< HEAD
-	if _, err = stagedsync.InsertBlockInStages(db, blockchain.Config(), &vm.Config{}, blockchain.Engine(), eng, blocks[3], true /* checkRoot */); err != nil {
-=======
-	if _, err = stagedsync.InsertBlockInStages(db, data.genesisSpec.Config, &vm.Config{}, engine, blocks[3], true /* checkRoot */); err != nil {
->>>>>>> a913ae88
+	if _, err = stagedsync.InsertBlockInStages(db, data.genesisSpec.Config, &vm.Config{}, engine, eng, blocks[3], true /* checkRoot */); err != nil {
 		t.Fatal(err)
 	}
 }
